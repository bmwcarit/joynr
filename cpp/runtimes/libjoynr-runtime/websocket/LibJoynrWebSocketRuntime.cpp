/*
 * #%L
 * %%
 * Copyright (C) 2011 - 2017 BMW Car IT GmbH
 * %%
 * Licensed under the Apache License, Version 2.0 (the "License");
 * you may not use this file except in compliance with the License.
 * You may obtain a copy of the License at
 * 
 *      http://www.apache.org/licenses/LICENSE-2.0
 * 
 * Unless required by applicable law or agreed to in writing, software
 * distributed under the License is distributed on an "AS IS" BASIS,
 * WITHOUT WARRANTIES OR CONDITIONS OF ANY KIND, either express or implied.
 * See the License for the specific language governing permissions and
 * limitations under the License.
 * #L%
 */
#include "runtimes/libjoynr-runtime/websocket/LibJoynrWebSocketRuntime.h"

#include "libjoynr/websocket/WebSocketMessagingStubFactory.h"
#include "joynr/system/RoutingTypes/WebSocketClientAddress.h"
#include "libjoynr/websocket/WebSocketLibJoynrMessagingSkeleton.h"
#include "joynr/Util.h"
#include "libjoynr/websocket/WebSocketPpClient.h"
#include "joynr/serializer/Serializer.h"
#include "joynr/WebSocketMulticastAddressCalculator.h"
#include "joynr/exceptions/JoynrException.h"
#include "joynr/SingleThreadedIOService.h"

namespace joynr
{

INIT_LOGGER(LibJoynrWebSocketRuntime);

LibJoynrWebSocketRuntime::LibJoynrWebSocketRuntime(std::unique_ptr<Settings> settings)
        : LibJoynrRuntime(std::move(settings)),
          wsSettings(*this->settings),
          websocket(std::make_shared<WebSocketPpClient>(wsSettings,
                                                        singleThreadIOService->getIOService()))
{
}

LibJoynrWebSocketRuntime::~LibJoynrWebSocketRuntime()
{
    // reset receive callback to remove last reference to MessageRouter in
    // WebSocketLibJoynrMessagingSkeleton
    websocket->registerReceiveCallback(nullptr);
    websocket->close();
    // synchronously stop the underlying boost::asio::io_service
    // this ensures all asynchronous operations are stopped now
    // which allows a safe shutdown
    singleThreadIOService->stop();
}

void LibJoynrWebSocketRuntime::connect(std::function<void()> runtimeCreatedCallback)
{
    std::string uuid = util::createUuid();
    // remove dashes
    uuid.erase(std::remove(uuid.begin(), uuid.end(), '-'), uuid.end());
    std::string libjoynrMessagingId = "libjoynr.messaging.participantid_" + uuid;
    auto libjoynrMessagingAddress =
            std::make_shared<const joynr::system::RoutingTypes::WebSocketClientAddress>(
                    libjoynrMessagingId);

    // send initialization message containing libjoynr messaging address
    initializationMsg = joynr::serializer::serializeToJson(*libjoynrMessagingAddress);
    JOYNR_LOG_TRACE(logger,
                    "OUTGOING sending websocket intialization message\nmessage: {}\nto: {}",
                    initializationMsg,
                    libjoynrMessagingAddress->toString());

    // create connection to parent routing service
    auto ccMessagingAddress = std::make_shared<const joynr::system::RoutingTypes::WebSocketAddress>(
            wsSettings.createClusterControllerMessagingAddress());

    auto factory = std::make_shared<WebSocketMessagingStubFactory>();
    factory->addServer(*ccMessagingAddress, websocket->getSender());

    std::weak_ptr<WebSocketMessagingStubFactory> weakFactoryRef(factory);
    websocket->registerDisconnectCallback([weakFactoryRef, ccMessagingAddress]() {
        if (auto factory = weakFactoryRef.lock()) {
            factory->onMessagingStubClosed(*ccMessagingAddress);
        }
    });

    auto connectCallback = [
        this,
        runtimeCreatedCallback = std::move(runtimeCreatedCallback),
        factory,
        libjoynrMessagingAddress,
        ccMessagingAddress
    ]()
    {
        sendInitializationMsg();

        std::unique_ptr<IMulticastAddressCalculator> addressCalculator =
                std::make_unique<joynr::WebSocketMulticastAddressCalculator>(ccMessagingAddress);
        init(factory, libjoynrMessagingAddress, ccMessagingAddress, std::move(addressCalculator));

        runtimeCreatedCallback();
    };

    auto reconnectCallback = [this]() { sendInitializationMsg(); };

    websocket->registerConnectCallback(connectCallback);
    websocket->registerReconnectCallback(reconnectCallback);
    websocket->connect(*ccMessagingAddress);
}

void LibJoynrWebSocketRuntime::sendInitializationMsg()
{
    auto onFailure = [this](const exceptions::JoynrRuntimeException& e) {
        // initialization message will be sent after reconnect
        JOYNR_LOG_ERROR(logger,
                        "Sending websocket initialization message failed. Error: {}",
                        e.getMessage());
    };
    websocket->sendTextMessage(initializationMsg, onFailure);
}

void LibJoynrWebSocketRuntime::startLibJoynrMessagingSkeleton(
<<<<<<< HEAD
        const std::shared_ptr<IMessageRouter>& messageRouter)
=======
        std::shared_ptr<MessageRouter> messageRouter)
>>>>>>> 81506ec9
{
    auto wsLibJoynrMessagingSkeleton =
            std::make_shared<WebSocketLibJoynrMessagingSkeleton>(std::move(messageRouter));
    websocket->registerReceiveCallback([wsLibJoynrMessagingSkeleton](const std::string& msg) {
        wsLibJoynrMessagingSkeleton->onTextMessageReceived(msg);
    });
}

} // namespace joynr<|MERGE_RESOLUTION|>--- conflicted
+++ resolved
@@ -120,11 +120,7 @@
 }
 
 void LibJoynrWebSocketRuntime::startLibJoynrMessagingSkeleton(
-<<<<<<< HEAD
-        const std::shared_ptr<IMessageRouter>& messageRouter)
-=======
-        std::shared_ptr<MessageRouter> messageRouter)
->>>>>>> 81506ec9
+        std::shared_ptr<IMessageRouter> messageRouter)
 {
     auto wsLibJoynrMessagingSkeleton =
             std::make_shared<WebSocketLibJoynrMessagingSkeleton>(std::move(messageRouter));
