message(STATUS "#############################################")
message(STATUS "Configuring JoynrClusterController...")
message(STATUS "#############################################\n")

get_target_property(JoynrCommon_PUBLIC_INCLUDE_DIRECTORY JoynrCommon PUBLIC_INCLUDE_DIRECTORY)
get_target_property(JoynrLib_PUBLIC_INCLUDE_DIRECTORY Joynr PUBLIC_INCLUDE_DIRECTORY)
get_target_property(JoynrJsonSerializer_PUBLIC_INCLUDE_DIRECTORY JoynrJsonSerializer PUBLIC_INCLUDE_DIRECTORY)

### Add mosquitto mqtt ###########################################################
if(USE_PLATFORM_MOSQUITTO)
    find_package(mosquitto REQUIRED)

    message(STATUS "variable MOSQUITTO_INCLUDE_DIRS=${MOSQUITTO_INCLUDE_DIRS}")
    set(MOSQUITTO_INCLUDE_DIRS ${MOSQUITTO_INCLUDE_DIRS} PARENT_SCOPE)
    get_filename_component(MOSQUITTO_BINARY_DIR ${MOSQUITTO_LIBRARY} DIRECTORY)
    message(STATUS "variable MOSQUITTO_BINARY_DIR=${MOSQUITTO_BINARY_DIR}")
    message(STATUS "variable MOSQUITTO_LIBRARY=${MOSQUITTO_LIBRARY}")
else(USE_PLATFORM_MOSQUITTO)
    message(STATUS "############ Download: mosquitto ############")
    set(MOSQUITTO_SOURCE_URL "https://git.eclipse.org/r/mosquitto/org.eclipse.mosquitto.git")
    set(MOSQUITTO_SOURCE_TYPE "GIT_REPOSITORY")
    set(MOSQUITTO_VERSION 1.4.7)

    AddExternalProject(
        mosquitto
        ${MOSQUITTO_SOURCE_TYPE} "${MOSQUITTO_SOURCE_URL}"
        GIT_TAG v${MOSQUITTO_VERSION}
        TIMEOUT 10
        BUILD_BYPRODUCTS("${CMAKE_BINARY_DIR}/ThirdParty/src/mosquitto-build/lib/cpp/libmosquittopp.so")
    )

    ExternalProject_Get_Property(mosquitto SOURCE_DIR)
    set(MOSQUITTO_INCLUDE_DIRS ${SOURCE_DIR}/lib/cpp ${SOURCE_DIR}/lib)
    set(MOSQUITTO_INCLUDE_DIRS ${SOURCE_DIR}/lib/cpp ${SOURCE_DIR}/lib PARENT_SCOPE)
    message(STATUS "variable MOSQUITTO_INCLUDE_DIRS=${MOSQUITTO_INCLUDE_DIRS}")

    ExternalProject_Get_Property(mosquitto BINARY_DIR)
    set(MOSQUITTO_BINARY_DIR ${BINARY_DIR}/lib/cpp)
    message(STATUS "variable MOSQUITTO_BINARY_DIR=${MOSQUITTO_BINARY_DIR}")
    set(MOSQUITTO_LIBRARY ${MOSQUITTO_BINARY_DIR}/libmosquittopp.so)
    message(STATUS "variable MOSQUITTO_LIBRARY=${MOSQUITTO_LIBRARY}")

endif(USE_PLATFORM_MOSQUITTO)


set(
    JoynrClusterController_PUBLIC_INCLUDE_DIRECTORY
    "${CMAKE_CURRENT_SOURCE_DIR}/include"
)

set(
    JoynrClusterController_INCLUDE_DIRECTORIES
    ${JoynrClusterController_PUBLIC_INCLUDE_DIRECTORY}
    "../"
    ${JoynrCommon_PUBLIC_INCLUDE_DIRECTORY}
    ${JoynrLib_PUBLIC_INCLUDE_DIRECTORY}
<<<<<<< HEAD
    ${jsonserializer_PUBLIC_INCLUDE_DIRECTORY}
    ${MOSQUITTO_INCLUDE_DIRS}
=======
    ${JoynrJsonSerializer_PUBLIC_INCLUDE_DIRECTORY}
>>>>>>> 3dab8a24
)

set(
    JoynrClusterController_SYS_INCLUDE_DIRECTORIES
    ${jsmn_INCLUDE_DIR}
    ${Qt5Core_INCLUDE_DIRS}
    ${CURL_INCLUDE_DIRS}
)

set(
    JoynrClusterController_TARGET_LIBRARIES
    Joynr
    JoynrCommon
    ${CURL_LIBRARIES}
    ${Qt5Sql_LIBRARIES}
    ${MOSQUITTO_LIBRARY}
)

set(
    JoynrClusterController_EXPORT_HEADER
    "include/joynr/JoynrClusterControllerExport.h"
)


file(
    GLOB JoynrClusterController_PUBLIC_HEADERS
    RELATIVE ${CMAKE_CURRENT_SOURCE_DIR}
    "include/joynr/*.h"
)

file(
    GLOB_RECURSE JoynrClusterController_PRIVATE_HEADERS
    RELATIVE ${CMAKE_CURRENT_SOURCE_DIR}
    "access-control/*.h"
    "capabilities-client/*.h"
    "http-communication-manager/*.h"
    "httpnetworking/*.h"
    "ClusterControllerDirectories.h"
    "ICommunicationManager.h"
    "messaging/*.h"
    "messaging/in-process/*.h"
    "messaging/joynr-messaging/*.h"
    "mqtt/*.h"
)

set(
    JoynrClusterController_HEADERS
    ${JoynrClusterController_PUBLIC_HEADERS}
    ${JoynrClusterController_PRIVATE_HEADERS}
)


file(
    GLOB JoynrClusterController_SOURCES
    RELATIVE ${CMAKE_CURRENT_SOURCE_DIR}
    "access-control/*.cpp"
    "capabilities-client/*.cpp"
    "http-communication-manager/*.cpp"
    "httpnetworking/*.cpp"
    "messaging/*.cpp"
    "messaging/in-process/*.cpp"
    "messaging/joynr-messaging/*.cpp"
    "mqtt/*.cpp"
)

if(${USE_DBUS_COMMONAPI_COMMUNICATION})
    file(
        GLOB_RECURSE JoynrClusterController_DBUS_PRIVATE_HEADERS
        RELATIVE ${CMAKE_CURRENT_SOURCE_DIR}
        "messaging/dbus/*.h"
    )

    set(
        JoynrClusterController_HEADERS
        ${JoynrClusterController_HEADERS}
        ${JoynrClusterController_DBUS_PRIVATE_HEADERS}
    )

    file(
        GLOB_RECURSE JoynrClusterController_DBUS_SOURCES
        RELATIVE ${CMAKE_CURRENT_SOURCE_DIR}
        "messaging/dbus/*.cpp"
    )

    set(
        JoynrClusterController_SOURCES
        ${JoynrClusterController_SOURCES}
        ${JoynrClusterController_DBUS_SOURCES}
    )

    list(
        APPEND JoynrClusterController_TARGET_LIBRARIES
        ${DBUS1_LIBRARIES}
        ${COMMONAPI_LIBRARIES}
        ${COMMONAPI_DBUS_LIBRARIES}
    )

    get_target_property(common_api_PUBLIC_INCLUDE_DIRECTORY JoynrCommonAPI PUBLIC_INCLUDE_DIRECTORY)
    list(
        APPEND JoynrClusterController_INCLUDE_DIRECTORIES
        ${common_api_PUBLIC_INCLUDE_DIRECTORY}
    )
endif(${USE_DBUS_COMMONAPI_COMMUNICATION})


add_library(
    JoynrClusterController
    SHARED
    ${JoynrClusterController_HEADERS}
    ${JoynrClusterController_SOURCES}
)

<<<<<<< HEAD
target_include_directories(JoynrClusterController SYSTEM PRIVATE ${MOSQUITTO_INCLUDE_DIRS})

if(NOT USE_PLATFORM_MOSQUITTO)
    add_dependencies(JoynrClusterController mosquitto)
endif(NOT USE_PLATFORM_MOSQUITTO)
=======
target_include_directories(
    JoynrClusterController
    PRIVATE ${JoynrClusterController_INCLUDE_DIRECTORIES}
)

target_include_directories(
    JoynrClusterController
    SYSTEM
    PRIVATE ${JoynrClusterController_SYS_INCLUDE_DIRECTORIES}
)
>>>>>>> 3dab8a24

AddClangFormat(JoynrClusterController)

AddIncludeWhatYouUse(JoynrClusterController)

AddClangTidy(JoynrClusterController)

set_target_properties(
    JoynrClusterController
    PROPERTIES
    SOVERSION "${JOYNR_VERSION}"
    VERSION "${JOYNR_VERSION}"
    PUBLIC_INCLUDE_DIRECTORY "${JoynrClusterController_PUBLIC_INCLUDE_DIRECTORY}"
    AUTOMOC TRUE
)

generate_export_header(
    JoynrClusterController
    EXPORT_FILE_NAME "${CMAKE_CURRENT_SOURCE_DIR}/${JoynrClusterController_EXPORT_HEADER}"
)

target_link_libraries(JoynrClusterController ${JoynrClusterController_TARGET_LIBRARIES})

install(
    TARGETS JoynrClusterController
    EXPORT JoynrTargets
    RUNTIME DESTINATION "${CMAKE_INSTALL_BINDIR}" COMPONENT bin
    LIBRARY DESTINATION "${CMAKE_INSTALL_LIBDIR}" COMPONENT shlib
    # this will flatten directory hierarchy of headder files
    # PUBLIC_HEADER DESTINATION "${CMAKE_INSTALL_INCLUDEDIR}" COMPONENT dev
)
# so we install header files manually to preserve directory hierarchy
install(
    DIRECTORY include/
    DESTINATION "${CMAKE_INSTALL_INCLUDEDIR}"
    FILES_MATCHING PATTERN "*.h"
)

# Visual Studio compiles to Debug and Release directories
if(${CMAKE_GENERATOR} MATCHES "Visual Studio")
    configure_file(
        ${CMAKE_CURRENT_SOURCE_DIR}/resources/default-messaging.settings
        ${CMAKE_RUNTIME_OUTPUT_DIRECTORY}/Release/resources/default-messaging.settings
        @ONLY
    )
    configure_file(
        ${CMAKE_CURRENT_SOURCE_DIR}/resources/default-messaging.settings
        ${CMAKE_RUNTIME_OUTPUT_DIRECTORY}/Debug/resources/default-messaging.settings
        @ONLY
    )
    configure_file(
        ${CMAKE_CURRENT_SOURCE_DIR}/resources/default-dbus.settings
        ${CMAKE_RUNTIME_OUTPUT_DIRECTORY}/Release/resources/default-dbus.settings
        @ONLY
    )
    configure_file(
        ${CMAKE_CURRENT_SOURCE_DIR}/resources/default-dbus.settings
        ${CMAKE_RUNTIME_OUTPUT_DIRECTORY}/Debug/resources/default-dbus.settings
        @ONLY
    )
    configure_file(
        ${CMAKE_CURRENT_SOURCE_DIR}/resources/default-websocket.settings
        ${CMAKE_RUNTIME_OUTPUT_DIRECTORY}/Release/resources/default-websocket.settings
        @ONLY
    )
    configure_file(
        ${CMAKE_CURRENT_SOURCE_DIR}/resources/default-websocket.settings
        ${CMAKE_RUNTIME_OUTPUT_DIRECTORY}/Debug/resources/default-websocket.settings
        @ONLY
    )
else()
    # copy resources for build tree
    configure_file(
        ${CMAKE_CURRENT_SOURCE_DIR}/resources/default-messaging.settings
        ${CMAKE_RUNTIME_OUTPUT_DIRECTORY}/resources/default-messaging.settings
        @ONLY
    )
    configure_file(
        ${CMAKE_CURRENT_SOURCE_DIR}/resources/default-dbus.settings
        ${CMAKE_RUNTIME_OUTPUT_DIRECTORY}/resources/default-dbus.settings
        @ONLY
    )
    configure_file(
        ${CMAKE_CURRENT_SOURCE_DIR}/resources/default-websocket.settings
        ${CMAKE_RUNTIME_OUTPUT_DIRECTORY}/resources/default-websocket.settings
        @ONLY
    )
    # ...and for install tree
    install(
        FILES
            ${CMAKE_RUNTIME_OUTPUT_DIRECTORY}/resources/default-messaging.settings
            ${CMAKE_RUNTIME_OUTPUT_DIRECTORY}/resources/default-dbus.settings
            ${CMAKE_RUNTIME_OUTPUT_DIRECTORY}/resources/default-websocket.settings
        DESTINATION ${INSTALL_RES_DIR}
    )
endif(${CMAKE_GENERATOR} MATCHES "Visual Studio")<|MERGE_RESOLUTION|>--- conflicted
+++ resolved
@@ -54,12 +54,7 @@
     "../"
     ${JoynrCommon_PUBLIC_INCLUDE_DIRECTORY}
     ${JoynrLib_PUBLIC_INCLUDE_DIRECTORY}
-<<<<<<< HEAD
-    ${jsonserializer_PUBLIC_INCLUDE_DIRECTORY}
-    ${MOSQUITTO_INCLUDE_DIRS}
-=======
     ${JoynrJsonSerializer_PUBLIC_INCLUDE_DIRECTORY}
->>>>>>> 3dab8a24
 )
 
 set(
@@ -67,6 +62,7 @@
     ${jsmn_INCLUDE_DIR}
     ${Qt5Core_INCLUDE_DIRS}
     ${CURL_INCLUDE_DIRS}
+    ${MOSQUITTO_INCLUDE_DIRS}
 )
 
 set(
@@ -172,24 +168,19 @@
     ${JoynrClusterController_SOURCES}
 )
 
-<<<<<<< HEAD
-target_include_directories(JoynrClusterController SYSTEM PRIVATE ${MOSQUITTO_INCLUDE_DIRS})
-
+target_include_directories(
+    JoynrClusterController
+    PRIVATE ${JoynrClusterController_INCLUDE_DIRECTORIES}
+)
+
+target_include_directories(
+    JoynrClusterController
+    SYSTEM
+    PRIVATE ${JoynrClusterController_SYS_INCLUDE_DIRECTORIES}
+)
 if(NOT USE_PLATFORM_MOSQUITTO)
     add_dependencies(JoynrClusterController mosquitto)
 endif(NOT USE_PLATFORM_MOSQUITTO)
-=======
-target_include_directories(
-    JoynrClusterController
-    PRIVATE ${JoynrClusterController_INCLUDE_DIRECTORIES}
-)
-
-target_include_directories(
-    JoynrClusterController
-    SYSTEM
-    PRIVATE ${JoynrClusterController_SYS_INCLUDE_DIRECTORIES}
-)
->>>>>>> 3dab8a24
 
 AddClangFormat(JoynrClusterController)
 
