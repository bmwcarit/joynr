/*
 * #%L
 * %%
 * Copyright (C) 2011 - 2013 BMW Car IT GmbH
 * %%
 * Licensed under the Apache License, Version 2.0 (the "License");
 * you may not use this file except in compliance with the License.
 * You may obtain a copy of the License at
 * 
 *      http://www.apache.org/licenses/LICENSE-2.0
 * 
 * Unless required by applicable law or agreed to in writing, software
 * distributed under the License is distributed on an "AS IS" BASIS,
 * WITHOUT WARRANTIES OR CONDITIONS OF ANY KIND, either express or implied.
 * See the License for the specific language governing permissions and
 * limitations under the License.
 * #L%
 */
#ifndef LIBJOYNR_MOCKOBJECTS_H_
#define LIBJOYNR_MOCKOBJECTS_H_

#include <gtest/gtest.h>
#include <gmock/gmock.h>
#include <memory>
#include "PrettyPrint.h"

#include "joynr/types/Localisation_QtGpsLocation.h"
#include "joynr/tests/DefaulttestProvider.h"
#include "joynr/ISubscriptionListener.h"

using ::testing::A;
using ::testing::_;
using ::testing::A;
using ::testing::Eq;
using ::testing::NotNull;
using ::testing::AllOf;
using ::testing::Property;

// Disable VC++ warnings due to google mock
// http://code.google.com/p/googlemock/wiki/FrequentlyAskedQuestions#MSVC_gives_me_warning_C4301_or_C4373_when_I_define_a_mock_method
#ifdef _MSC_VER
    #pragma warning( push )
    #pragma warning( disable : 4373 )
#endif

// Disable compiler warnings.
#pragma GCC diagnostic ignored "-Wunused-local-typedefs"
#pragma GCC diagnostic ignored "-Wreorder"

// GMock doesn't support mocking variadic template functions directly.
// Workaround: Mock exactly the functions with the number of arguments used in the tests.
template <typename T>
class MockSubscriptionListenerOneType : public joynr::ISubscriptionListener<T> {
public:
     MOCK_METHOD1_T(onReceive, void( const T& value));
     MOCK_METHOD1(onError, void(const joynr::exceptions::JoynrRuntimeException&));
};

template <typename T1, typename T2, typename... Ts>
class MockSubscriptionListenerTwoTypes : public joynr::ISubscriptionListener<T1, T2, Ts...> {
public:
     MOCK_METHOD2_T(onReceive, void( const T1& value1, const T2& value2, const Ts&... values));
     MOCK_METHOD1(onError, void(const joynr::exceptions::JoynrRuntimeException&));
};

class MockGpsSubscriptionListener : public joynr::ISubscriptionListener<joynr::types::Localisation::GpsLocation> {
public:
    MOCK_METHOD1(onReceive, void(const joynr::types::Localisation::GpsLocation& value));
    MOCK_METHOD1(onError, void(const joynr::exceptions::JoynrRuntimeException&));
};

class MockTestProvider : public joynr::tests::DefaulttestProvider
{
public:
    MockTestProvider() :
        listOfStrings(),
        joynr::tests::DefaulttestProvider()
    {
<<<<<<< HEAD
        EXPECT_CALL(*this, getLocation(_))
                .WillRepeatedly(testing::Invoke(this, &MockTestProvider::invokeLocationOnSuccess));
        EXPECT_CALL(*this, getListOfStrings(_))
=======
        EXPECT_CALL(*this, getLocation(_,_))
                .WillRepeatedly(testing::Invoke(this, &MockTestProvider::invokeLocationOnSuccess));
        EXPECT_CALL(*this, getListOfStrings(_,_))
>>>>>>> 27eedb3d
                .WillRepeatedly(testing::Invoke(this, &MockTestProvider::invokeListOfStringsOnSuccess));
    }
    MockTestProvider(joynr::types::ProviderQos qos) :
        DefaulttestProvider()
    {
        providerQos = qos;
<<<<<<< HEAD
        EXPECT_CALL(*this, getLocation(_))
                .WillRepeatedly(testing::Invoke(this, &MockTestProvider::invokeLocationOnSuccess));
        EXPECT_CALL(*this, getListOfStrings(_))
=======
        EXPECT_CALL(*this, getLocation(_,_))
                .WillRepeatedly(testing::Invoke(this, &MockTestProvider::invokeLocationOnSuccess));
        EXPECT_CALL(*this, getListOfStrings(_,_))
>>>>>>> 27eedb3d
                .WillRepeatedly(testing::Invoke(this, &MockTestProvider::invokeListOfStringsOnSuccess));
    }
    ~MockTestProvider()
    {
    };

<<<<<<< HEAD
    void invokeLocationOnSuccess(std::function<void(const joynr::types::Localisation::GpsLocation&)> onSuccess) {
=======
    void invokeLocationOnSuccess(std::function<void(const joynr::types::Localisation::GpsLocation&)> onSuccess,
                         std::function<void(const joynr::exceptions::ProviderRuntimeException& exception)> onError) {
>>>>>>> 27eedb3d
        joynr::types::Localisation::GpsLocation location;
        onSuccess(location);
    }

<<<<<<< HEAD
    void invokeListOfStringsOnSuccess(std::function<void(const std::vector<std::string>&)> onSuccess) {
=======
    void invokeListOfStringsOnSuccess(std::function<void(const std::vector<std::string>&)> onSuccess,
            std::function<void(const joynr::exceptions::ProviderRuntimeException& exception)> onError) {
>>>>>>> 27eedb3d
        onSuccess(listOfStrings);
    }

    void fireLocationUpdateSelective(const joynr::types::Localisation::GpsLocation& location) {
        joynr::tests::testAbstractProvider::fireLocationUpdateSelective(location);
    }

    void fireBroadcastWithSingleArrayParameter(const std::vector<std::string> singleParam) {
        joynr::tests::testAbstractProvider::fireBroadcastWithSingleArrayParameter(singleParam);
    }

    void listOfStringsChanged(const std::vector<std::string> listOfStrings) {
        joynr::tests::testAbstractProvider::listOfStringsChanged(listOfStrings);
    }

<<<<<<< HEAD
    MOCK_METHOD1(
=======
    MOCK_METHOD2(
>>>>>>> 27eedb3d
            getLocation,
            void(
                    std::function<void(const joynr::types::Localisation::GpsLocation& result)> onSuccess,
                    std::function<void(const joynr::exceptions::ProviderRuntimeException& exception)> onError
            )
    );
    MOCK_METHOD1(
            getListOfStrings,
            void(
                    std::function<void(const std::vector<std::string>& result)> onSuccess
            )
    );
    MOCK_METHOD2(
            getListOfStrings,
            void(
                    std::function<void(const std::vector<std::string>& result)> onSuccess,
                    std::function<void(const joynr::exceptions::ProviderRuntimeException& exception)> onError
            )
    );
    MOCK_METHOD3(
            setLocation,
            void(
                    const joynr::types::Localisation::GpsLocation& gpsLocation,
                    std::function<void()> onSuccess,
                    std::function<void(const joynr::exceptions::ProviderRuntimeException& exception)> onError
            )
    );

    void sumInts(
            const std::vector<int32_t>& ints,
            std::function<void(const int32_t& result)> onSuccess,
            std::function<void(const joynr::exceptions::ProviderRuntimeException& exception)> onError)
    {
        int32_t result = 0;
        int32_t j;
        foreach ( j, ints) {
            result += j;
        }
        onSuccess(result);
    }
    void returnPrimeNumbers(
            const int32_t &upperBound,
            std::function<void(
                const std::vector<int32_t>& result)> onSuccess,
            std::function<void(const joynr::exceptions::ProviderRuntimeException& exception)> onError)
    {
        std::vector<int32_t> result;
        assert(upperBound<7);
        result.clear();
        result.push_back(2);
        result.push_back(3);
        result.push_back(5);
        onSuccess(result);
    }
    void optimizeTrip(
            const joynr::types::Localisation::Trip& input,
            std::function<void(
                const joynr::types::Localisation::Trip& result)> onSuccess,
            std::function<void(const joynr::exceptions::ProviderRuntimeException& exception)> onError)
    {
         onSuccess(input);
    }
    void optimizeLocationList(
            const std::vector<joynr::types::Localisation::GpsLocation>& inputList,
            std::function<void(
                const std::vector<joynr::types::Localisation::GpsLocation>& result)> onSuccess,
            std::function<void(const joynr::exceptions::ProviderRuntimeException& exception)> onError)

    {
         onSuccess(inputList);
    }

    void overloadedOperation(
            const joynr::tests::testTypes::DerivedStruct& input,
            std::function<void(
                const std::string& result)> onSuccess,
            std::function<void(const joynr::exceptions::ProviderRuntimeException& exception)> onError)
    {
        std::string result("QtDerivedStruct");
        onSuccess(result);
    }

    void overloadedOperation(
            const joynr::tests::testTypes::AnotherDerivedStruct& input,
            std::function<void(
                const std::string& result)> onSuccess,
            std::function<void(const joynr::exceptions::ProviderRuntimeException& exception)> onError)
    {
        std::string result("QtAnotherDerivedStruct");
        onSuccess(result);
    }

    void setListOfStrings(
         const std::vector<std::string> & listOfStrings,
<<<<<<< HEAD
         std::function<void()> onSuccess
=======
         std::function<void()> onSuccess,
         std::function<void(const joynr::exceptions::ProviderRuntimeException& exception)> onError
>>>>>>> 27eedb3d
    ) {
        this->listOfStrings = listOfStrings;
        listOfStringsChanged(listOfStrings);
        onSuccess();
    }

private:
    std::vector<std::string> listOfStrings;
};

#ifdef _MSC_VER
    #pragma warning( push )
#endif

// restore GCC diagnostic state
#pragma GCC diagnostic pop

#endif /* LIBJOYNR_MOCKOBJECTS_H_ */<|MERGE_RESOLUTION|>--- conflicted
+++ resolved
@@ -76,52 +76,32 @@
         listOfStrings(),
         joynr::tests::DefaulttestProvider()
     {
-<<<<<<< HEAD
-        EXPECT_CALL(*this, getLocation(_))
-                .WillRepeatedly(testing::Invoke(this, &MockTestProvider::invokeLocationOnSuccess));
-        EXPECT_CALL(*this, getListOfStrings(_))
-=======
         EXPECT_CALL(*this, getLocation(_,_))
                 .WillRepeatedly(testing::Invoke(this, &MockTestProvider::invokeLocationOnSuccess));
         EXPECT_CALL(*this, getListOfStrings(_,_))
->>>>>>> 27eedb3d
                 .WillRepeatedly(testing::Invoke(this, &MockTestProvider::invokeListOfStringsOnSuccess));
     }
     MockTestProvider(joynr::types::ProviderQos qos) :
         DefaulttestProvider()
     {
         providerQos = qos;
-<<<<<<< HEAD
-        EXPECT_CALL(*this, getLocation(_))
-                .WillRepeatedly(testing::Invoke(this, &MockTestProvider::invokeLocationOnSuccess));
-        EXPECT_CALL(*this, getListOfStrings(_))
-=======
         EXPECT_CALL(*this, getLocation(_,_))
                 .WillRepeatedly(testing::Invoke(this, &MockTestProvider::invokeLocationOnSuccess));
         EXPECT_CALL(*this, getListOfStrings(_,_))
->>>>>>> 27eedb3d
                 .WillRepeatedly(testing::Invoke(this, &MockTestProvider::invokeListOfStringsOnSuccess));
     }
     ~MockTestProvider()
     {
     };
 
-<<<<<<< HEAD
-    void invokeLocationOnSuccess(std::function<void(const joynr::types::Localisation::GpsLocation&)> onSuccess) {
-=======
     void invokeLocationOnSuccess(std::function<void(const joynr::types::Localisation::GpsLocation&)> onSuccess,
                          std::function<void(const joynr::exceptions::ProviderRuntimeException& exception)> onError) {
->>>>>>> 27eedb3d
         joynr::types::Localisation::GpsLocation location;
         onSuccess(location);
     }
 
-<<<<<<< HEAD
-    void invokeListOfStringsOnSuccess(std::function<void(const std::vector<std::string>&)> onSuccess) {
-=======
     void invokeListOfStringsOnSuccess(std::function<void(const std::vector<std::string>&)> onSuccess,
             std::function<void(const joynr::exceptions::ProviderRuntimeException& exception)> onError) {
->>>>>>> 27eedb3d
         onSuccess(listOfStrings);
     }
 
@@ -137,21 +117,11 @@
         joynr::tests::testAbstractProvider::listOfStringsChanged(listOfStrings);
     }
 
-<<<<<<< HEAD
-    MOCK_METHOD1(
-=======
     MOCK_METHOD2(
->>>>>>> 27eedb3d
             getLocation,
             void(
                     std::function<void(const joynr::types::Localisation::GpsLocation& result)> onSuccess,
                     std::function<void(const joynr::exceptions::ProviderRuntimeException& exception)> onError
-            )
-    );
-    MOCK_METHOD1(
-            getListOfStrings,
-            void(
-                    std::function<void(const std::vector<std::string>& result)> onSuccess
             )
     );
     MOCK_METHOD2(
@@ -236,12 +206,8 @@
 
     void setListOfStrings(
          const std::vector<std::string> & listOfStrings,
-<<<<<<< HEAD
-         std::function<void()> onSuccess
-=======
          std::function<void()> onSuccess,
          std::function<void(const joynr::exceptions::ProviderRuntimeException& exception)> onError
->>>>>>> 27eedb3d
     ) {
         this->listOfStrings = listOfStrings;
         listOfStringsChanged(listOfStrings);
