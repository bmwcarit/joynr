#joynr 0.20.0
<<<<<<< HEAD
##API relevant changes
* **[JS]** The SubscriptionListener is now able to get informed about succeeded
  subscription requests. For this purpose, he can implement a callback having
  the following signature: void onSubscribed(subscribeId) 
* **[JS]** The consumer is able to synchronise to subscription requests.
  The promise returned by <Interface>Proxy.subscribeTo<Attribute|Broadcast> is
  resolved, once the subscription request has been successfully delivered to the
  interface provider. 
* **[JS]** Optional expiryDateMs (mills since epoch) can be passed to registerProvider. Default
  value is one day from now.
* **[Java]** Static capabilities provisioning can now be specified as a URI.
  See the [Java Configuration Guide](JavaSettings.md) for details.
=======

##API relevant changes
* **[Java]** Static capabilities provisioning can now be specified as a URI.
  See the [Java Configuration Guide](JavaSettings.md) for details.
* **[Java]** the domain access controller now has it's own property with which one can set its
  URI rather than it using the discovery directory URI. See the documentation to
  `DOMAINACCESSCONTROLLERURL` in the [Java Configuration Guide](JavaSettings.md) for details.
* **[Java]** when specifying the discovery directory or domain access controller URIs via
  configuration properties, it is now __not__ necessary to specify the participant IDs as well.
* **[JS]** Optional expiryDateMs (mills since epoch) can be passed to registerProvider. Default
  value is one day from now.
* **[JEE]** Added ability to specifiy message processors which can be used to, e.g., add custom
  headers to outgoing joynr messages. See the [JEE Documentation](jee.md) for details.
* **[Java]** the container classes for multi-out return values are now marked with an interface:
  `MultiReturnValuesContainer`.
>>>>>>> 21ff5fbd

##Other changes
* **[JEE]** a JEE version of the discovery service was added which can be deployed to EE
  containers like, e.g., Payara.
* **[JEE]** corrected configuration of Radio App JEE and System Integration Tests sit-jee-app
  to match the new capabilities provisioning and some other minor fixes.
* **[Java, JS, C++, JEE]** Ability to specify effort to be expent on ensuring delivery of
  messages. When set to `best effort` and using MQTT as transport, this results in a QoS 0
  MQTT message being sent (fire-and-forget). See `MessagingQosEffort` classes in each language.

#joynr 0.19.5
This is a minor bug fix release.

##API relevant changes
None. 

##Other changes
* **[C++]** Fix multi-threading issue in LocalCapabilitiesDirectory.

#joynr 0.19.4
This is a minor bug fix release.

##API relevant changes
None. 

##Other changes
* **[C++]** Correctly load persisted routing table in the LibJoynrRuntime.

#joynr 0.19.3
This is a minor bug fix release.

##API relevant changes
* **[C++]** Add new API to create joynr runtime with settings object. 

##Other changes
* **[JS]** Support attributes starting with capital letters. 

#joynr 0.19.2
This is a minor bug fix release.

##API relevant changes
None.

##Other changes
* **[C++]** Do not crash joynr runtime if writing persistency files fails. 

#joynr 0.19.1
This is a minor bug fix release.

##API relevant changes
None.

##Other changes
* **[C++]** Fix issue in the generated JoynrTargets-release.cmake in relation with boost::thread

#joynr 0.19.0

##API relevant changes
* **[Java]** Added ability to pass a callback to the proxyBuilder.build() method to be notified on
  completion (or failure) of the discovery process.

##Other changes
* **[C++, Java, JS]** Enriched the system integration tests to have test from c++/node apps towards
  java jee apps
* **[C++]** Removed option `USE_PLATFORM_DEPENDENCIES` from CMake. By default all dependencies are
  resolved from system installation paths. However, joynr offers options
  (`USE_PLATFORM_<DEPENDENCY>=OFF`) to turn system resolution off. In this case, joynr downloads
  and builds individual dependencies during the joynr build using CMake's ExternalProject_Add
  mechanism.
* **[JS]** The unit-, integration-, system-integration- and intertab-tests are now using the
  [Jasmine](http://jasmine.github.io) 2.4.1 test framework.
  [Karma](https://karma-runner.github.io) is now used as test runner.
* **[Java]** The way in which the global capabilities and domain access control directories are
  provisioned has changed. See `StaticCapabilitiesProvisioning` as well as its entry in the
  [Java Settings documentation](JavaSettings.md) for details.
* **[JEE]** You can now inject the calling principal in providers in order to see who performed
  the call currently being executed.
* **[JEE]** Support for HiveMQ shared subscriptions, which enables clustering using only
  MQTT for communication.

#joynr 0.18.5
This is a minor bug fix release.

##API relevant changes
None.

##Other changes
* **[JEE]** Fixed bug with multi-out return values not being translated
  between container classes and multi-valued deferred instances in the
  `ProviderWrapper`.

#joynr 0.18.4
This is a minor bug fix release.

##API relevant changes
None.

##Other changes
* **[C++]** Fixed high cpu load which occurs when the system time is changed
* **[C++]** Fixed persistency of local capability entries
* **[C++]** Stability fixes for proxy arbitration
* **[JS]** Added reconnect after connection loss for websockets
* **[JS]** Support to clear local storage when loading joynr library

#joynr 0.18.2
This is a minor bug fix release.

##API relevant changes
None.

##Other changes
* **[JS]** Fixed bug when using joynr with node version >= 6

#joynr 0.18.1
This is a minor bug fix release.

##API relevant changes
None.

##Other changes
* **[JS]** Include README in joynr node package

#joynr 0.18.0

##API relevant changes
* **[C++, Java, JS]** The communication protocol between local directories on the cluster controller
  and global directories in the backend changed. Please make sure that clients and backend use
  compatible versions.
* **[C++, Java, JS]** Support for fire and forget methods. Methods modelled with
  the franca keyword "fireAndForget" are now supported in the intended way, i.e. no
  reply is expected and allowed for the calling provider.
* **[Java]** Support for multi-addressed proxies. This way, a single proxy can communicate with
  multiple providers at the same time. The consumer can share a number of domains with the proxy
  builder, and depending on the arbitration strategy, multiple providers are connected with the
  returning proxy. In this case, the communication with the proxy is limited to fire and forget
  methods and subscriptions (attributes and broadcasts).
* **[JEE]** MQTT is now used for incoming and outgoing messages by default. The HTTP Bridge
  functionality is still available, but must be explicitely activated by setting the
  `joynr.jeeintegration.enable.httpbridge` property to `true`.
  See
  `io.joynr.jeeintegration.api.JeeIntegrationPropertyKeys.JEE_ENABLE_HTTP_BRIDGE_CONFIGURATION_KEY`
  for details.

##Other changes
* **[Tools]** Refactored joynr generator framework to simplify the maintenance,
   revised its required dependencies.

#joynr 0.17.2
This is a minor bug fix release.

##API relevant changes
None.

##Other changes
* **[JS]** Updated dependency for atmoshpere.js to version 2.3.2. This ensures that
  joynr has no native dependencies in its npm package.

#joynr 0.17.1
This is a minor bug fix release.

##API relevant changes
None.

##Other changes
* Updated disclaimers, added README for npm

#joynr 0.17.0

##API relevant changes
* **[JEE]** Backend JEE applications are now supported natively with new joynr annotations
  @ServiceProvider and @ServiceLocator, allowing applications to focus solely on business logic.
  See [the JEE documentation](JEE.md) for more information.
* **[C++, Java, JS]** Added suffix "Ms" to timing related discoveryQos parameters:
  _discoveryTimeoutMs_, _cacheMaxAgeMs_, and _retryIntervalMs_. The original getters and setters
  are now deprecated and will be removed by the end of 2016.
* **[C++, Java, JS]** Provider and proxy interfaces as well as generated types (structs, enums and
  maps) contain version constants (`MAJOR_VERSION` and `MINOR_VERSION`) that reflect the version set
  in the Franca interface or type collection. Setters for provider version have been removed
  from the API of the ProviderQos.
* **[Java]** Restructured the class hierarchy of the generated providers. The application provider
  now implements an interface free of joynr-internal details. <Interface>AbstractProvider has been
  kept to maintain backwards compatibility, but implementations derived directly from
  <Interace>Provider must change to the new API. Please have a look at the class diagram
  in docs/diagrams for further details about the restructured class hierarchy.
* **[C++, Java, JS]** The communication protocol between local directories on the cluster controller
  and global directories in the backend changed. Please make sure that clients and backend use
  the same versions.
* **[Java]** Renamed setting _joynr.messaging.capabilitiesdirectoryurl_ to
  _joynr.messaging.discoverydirectoryurl_. The older setting will continue to work until the end of
  2016.
* **[JS, C++, Java]** The provider version can no longer be set programmatically in ProviderQos.
  Instead the value as modeled in Franca is generated into the provider interface.
* **[C++, Java, JS]** Support for empty broadcast. Broadcast with no output parameter is now
  supported in all three languages.

##Other changes
* **[C++]** The content of the message router and the local capabilities directory is now persisted
  by default and automatically loaded at cluster-controller startup. Entries are being saved (in
  JSON format) respectively to _MessageRouter.persist_ and to _LocalCapabilitiesDirectory.persist_.
* **[C++, Java, JS]** The backend service ChannelUrlDirectory has been eliminated. Addressing is
  now saved in the Discovery Directory.
* **[JS]** Small fixes in the jsdoc of generated proxies and providers.

#joynr 0.16.0

##API relevant changes
* **[JS, C++, Java]** Unified subscription QoS API among all programming languages.
 * Add suffix "Ms" to timing related subscription QoS parameters such as
   _expiryDateMs_, _publicationTtlMs_, _periodMs_, _alertAfterIntervalMs_, _minIntervalMs_ and
   _maxIntervalMs_. Getters, setters and constants are renamed accordingly.
 * Subscription QoS allows to specify the validity (relative from current time) instead of
   an absolute expiry date. The clearExpiryDate() function removes a previously set expiry date.
 * The clearAlertAfterInterval function removes a previously set alert after interval.
 * Add suffix "_MS" to timing related subscription QoS constants (default, min and max values).
 * Add missing default values and min/max limits for the QoS parameters.
 * The old interface is deprecated but still available for backward compatibility reasons and might
   be removed by end of 2016.
* **[C++, Java]** Provider QoS are passed in at provider registration on the joynr runtime. Storing
  the provider QoS in the provider object itself is deprecated and will be removed by the end of
  2016.
* **[JS]** "joynr.capabilities.registerCapabilitiy" is deprecated. Use
  "joynr.registration.registerProvider" instead. "registerCapability" is deprecated and will be
  removed by the end of 2016.
* **[JS]** registerProvider does not take an auth token. When renaming registerCapability to
  registerProvider, make sure also to delete the authToken parameter.
* **[C++, Java, JS]** The maximum messaging TTL is now configurable via messaging settings and
  enforced. The default value is set to 30 days.
 * C++: default-messaging.settings

   ```
   [messaging]
   # The maximum allowed TTL value for joynr messages.
   # 2592000000 = 30 days in milliseconds
   max-ttl-ms=2592000000
   ```
 * Java: defaultMessaging.properties

   ```
   joynr.messaging.maxTtlMs=2592000000
   ```
 * JS: defaultMessagingSettings.js

   ```
   // 30 days
   MAX_MESSAGING_TTL_MS : 2592000000
   ```
* **[C++]** libjoynr uses websocketpp (https://github.com/zaphoyd/websocketpp) to communicate with
  the cluster-controller.
* **[C++]** Use `CMAKE_CXX_STANDARD` to specify the C++ standard. This feature was introduced by
  CMake 3.1. See [\<RADIO_HOME\>/CMakeLists.txt](/examples/radio-app/CMakeLists.txt) on how to use
  it.

##Other changes
* **[C++, Java]** Fix bug in code generation for typedef.
* **[C++]** CMake integration of the joynr generator now available. See
  [\<RADIO_HOME\>/CMakeLists.txt](/examples/radio-app/CMakeLists.txt) on how to use it.

#joynr 0.15.1

This is a minor bug fix release.

##API relevant changes
None.

##Other changes
* **[C++]** Fix segmentation fault in cluster-controller when a libjoynr disconnects.
* **[C++]** Define proper import targets for Mosquitto in the joynr package configuration.
* **[Java]** Use correct MQTT topics to fix incompatibilities with joynr C++.
* **[Java]** Improved stability in websocket implementation.

#joynr 0.15.0

##Notes
* **[Java,C++]** Java and C++ cluster controllers are now able to communciate to an MQTT broker as
  a replacement, or in addition to, the original bounceproxy. Java uses the Eclipse Paho client,
  while C++ uses mosquitto as an MQTT client.
* **[C++]** There is a new build and runtime dependency for the clustercontroller to mosquitto 1.4.7
* **[Java]** Handling of different transport middlewares has been refactored to be much more
  extensible. Using Guice Multibinders, it is now possible for external projects to add transport
  middleware implementations and inject these into the runtime. See the ```
joynr-mqtt-client``` project for an example of how this can be done.
* **[C++]** libjoynr uses libwebsockets of the libwebsockets project (http://libwebsockets.org)
  to communicate with the cluster-controller. Due to an incompatibility with Mac OS X,
  the C++-Websocket-Runtime currently does not work on Mac OS X.

##API relevant changes
* **[C++]** Removed the RequestStatus object returned by joynr::Future::getStatus().
  Instead, an enum named "StatusCode::Enum" is returned.
* **[C++]** joynr code now requires C++14

##Other changes
* **[JS]** Updated the versions of joynr dependencies log4js (0.6.29), requirejs (2.1.22),
  bluebird (3.1.1) and promise (7.1.1). No API impact.
* **[JS]** The several joynr runtimes (e.g. WebSocketLibjoynrRuntime or InProcessRuntime)
  now bring their own default values for joynr internal settings. Thus, joynr
  applications no longer need to provide this information via the provisioning
  object when loading the library.

#joynr 0.14.3

This is a minor bug fix release.

##API relevant changes
None.

##Other changes
* **[C++]** Removed absolute paths from export targets for the install tree.
* **[C++]** Fix segmentation fault in cluster-controller checkServerTime function.
* **[C++]** Added /etc/joynr to settings search path. This is a workaround for builds with
  incorrect CMAKE_INSTALL_PREFIX.

#joynr 0.14.2

This is a minor bug fix release.

##API relevant changes
None.

##Other changes
* **[C++]** Fix dependency resolution in the CMake package config file for joynr.

#joynr 0.14.1

This is a minor bug fix release.

##API relevant changes
None.

##Other changes
* **[JS]** Fixed bug in generated proxies with broadcast subscription requests
  having no filters.

#joynr 0.14.0

##Notes
* **[Java,JS,C++]** Franca `ByteBuffer` is supported.
* **[Java,JS,C++]** Franca `typedef` is supported. For Java and JS, typedefs
  are ignored and the target datatypes are used instead.
* **[C++]** libjoynr does not depend on Qt anymore.
* **[C++]** libjoynr uses libwebsockets of the libwebsockets project (http://libwebsockets.org)
  to communicate with the cluster-controller. Due to an incompatibility with Mac OS X,
  the C++-Websocket-Runtime currently does not work on Mac OS X.

##API relevant changes
* **[C++]** The minimum required version of `gcc` is 4.9.
* **[C++]** The CMake variables when linking against libjoynr have been renamed :
  * `Joynr_LIB_COMMON_*` contains only generic stuff needed to build generated code.
  * `Joynr_LIB_INPROCESS_*` contains stuff needed to build in-process including cluster controller.
* **[C++]** The `onError` callback for async method calls is changed:
  * The error callback has been renamed to `onRuntimeError`.
    Its signature expects a `JoynrRuntimeException`.
  * If the method has an error modeled in Franca, a separate `onApplicationError` callback is
     generated. The signature of this callback expects the generated error `enum` .
* **[Java]** Modify async proxy API for error callbacks. If an error enum is defined
  for methods in Franca, onFailure callback is split into two methods, one for
  modeled Franca errors (called ApplicationExceptison) and one for joynr runtime
  exceptions.

##Other changes
* **[C++]** The logging syntax is changed to the following format:
  `JOYNR_LOG_DEBUG(logger, "this {}: {}", "is", "a message");`
* **[C++]** Fixed bug in filters for broadcast having arrays as output parameters.
* **[JS]** Set version for node dependency module "ws" to 1.0.1.

#joynr 0.13.0

##Notes
* **[Java]** Uint types are not supported in Java: Unsigned values are thus read as
  signed values, meaning for example that 255 is represented as -1 in a Java Byte. The
  Java application is responsible for converting from signed to unsigned values as
  required. Note that this is only an issue if values exceed the largest possible
  values that can be represented by the signed Java values.
* **[C++]** Removing QT dependencies from libjoynr stack is almost done. Final cleanup
  is performed in upcoming releases.
* **[Java,JS,C++]** The JSON serializer in all three languages escapes already escaped
  quotas in strings incorrectly.
* **[Java, Android]** The Android runtime now contains all necessary transitive dependencies in an
  uber jar. The total size has been reduced so that a minimal app with joynr capability is
  now ca. 2.5 MB large, and multi-dexing is no longer necessary.
* **[Java]** The stand-alone cluster controller in Java is in Beta, and is not yet stable.
  Reconnects from clients are not being handled correctly. It is configured statically to
  disallow backend communication, so all discovery / registration requests must be set to
  LOCAL_ONLY / LOCAL.

##API relevant changes
* **[JS]** Async loading of libjoynr (libjoynr.load()) returns a Promise object instead
  expecting a callback function as input parameter. See the
  [JavaScript Tutorial](JavaScriptTutorial.md) for more details.
* **[Java,JS,C++]** Support Franca type Map
* **[JS]** Support Franca type Bytebuffer
* **[C++]** ApplicationException.getError<T>() now expects a template parameter T
  to get access to the real enum value
* **[Java]** It is no longer necessary to cast error enums retrieved from modelled
  application exceptions.

##Other changes
* **[Android]** The Android runtime has been modified to use an external cluster
  controller using WebSockets, and no longer can communicate itself via HTTP.
* **[Java, Android]** The following configuration properties must now be set when configuring
  the joynr runtime:
  * WebsocketModule.PROPERTY_WEBSOCKET_MESSAGING_HOST
  * WebsocketModule.PROPERTY_WEBSOCKET_MESSAGING_PORT

  Optionally the following can also be set:

  * WebsocketModule.PROPERTY_WEBSOCKET_MESSAGING_PROTOCOL
  * WebsocketModule.PROPERTY_WEBSOCKET_MESSAGING_PATH
* **[Java]** Clear separation between libjoynr and cluster controller functionality.
  Java applications do not need to be deployed with their own cluster controller anymore,
  but can instead communicate with one provided by the environment.
* **[Java]** Libjoynr client is now able to communicate with a cluster controller
  via Websocket communication.
* **[Java]** Cluster controller supports Websocket communication
* **[C++]** Replaced QJson-based serializer with a custom implementation, thus increasing
  speed ca 3x.
* **[C++]** Replace Qt functionality and data types (QThreadPool,
  QSemaphore, QMutex, QThread, QHash, QSet, QMap, QList, ...) by custom or std
  implementations.

#joynr 0.12.3

This is a minor bug fix release.

##API relevant changes
None.

##Other changes
* **[C++]** Selective broadcasts of basic types generate compilable code.

#joynr 0.12.2

This is a minor bug fix release.

##API relevant changes
None.

##Other changes
* **[C++]** Generated enum throws exception in the getLiteral method in case of an
  unresolved value.

#joynr 0.12.1

This is a minor bug fix release.

##API relevant changes
None.

##Other changes
* **[C++]** Fixed bug during deserialization of joynr messages caused by
  incorrect meta type registration of nested structs.

#joynr 0.12.0

##Notes
* **[Java]** Uint types are not supported in Java: Unsigned values are thus read as
  signed values, meaning for example that 255 is represented as -1 in a Java Byte. The
  Java application is responsible for converting from signed to unsigned values as
  required. Note that this is only an issue if values exceed the largest possible
  values that can be represented by the signed Java values.
* **[Java]** The previously mentioned issue with handling of "number" types and enums in Lists
  has now been repaired.

##API relevant changes
* **[Java]** Java datatype java.util.List has been replaced with Array in the joynr API.
* **[Java]** The onError callback of subscriptions now passes a JoynrRuntimeException as
  input parameter instead of a JoynrException, as application-level exceptions cannot be defined
  for subcription errors.
* **[Java]** The method "getReply" of Future object was renamed to "get".
* **[Java]** The Java Short datatype has been introduced for Franca types UInt16 and Int16, as is
  Java Float now used for the Franca type Float.
* **[C++]** Support of exceptions for methods/attributes. Exceptions at provider side are now
  communicated via joynr to the consumer, informing it about unexpected application-level and
  communication behavior. joynr providers are able to reject method calls by using error enum values
  as modelled in the Franca model.
* **[JS]** Method input/output parameters and broadcast parameters are now consistently
  passed as key-value pairs.
* **[Java,JS,C++]** Harmonized the handling of minimum interval for subscriptions with
  OnChangeSubscriptionQos. Set the MIN value to 0 ms.
* **[Java,JS,C++]** Harmonized the handling of subscription qos parameters for broadcast
  subscriptions. If two subsequent broadcasts occur within the minimum interval, the
  latter broadcast will not be sent to the subscribing entity.

##Other changes
* **[C++]** Fixed bug causing a consumer to crash when subscribing to attributes of type
  enumeration
* **[JS]** Support of methods with multiple output parameters
* **[Java,C++]** Fixed bug with arrays as return parameter types of methods and
  broadcasts and as attribute types of subscriptions
* **[Tooling]** The joynr generator ignores invalid Franca models, and outputs a list of errors to
  the console.

#joynr 0.11.1

This is a minor bug fix release.

##API relevant changes
None.

##Other changes
* **[JS]** Minimum minInterval for subscriptions is 0ms
* **[JS]** The PublicationManager checks if the delay
  between two subsequent broadcasts is below the minInterval of the
  subscription. If yes, the broadcast is not communicated to the
  subscribing entity.
* **[JS]** Allow to load generated datatypes prior to invoking joynr.load
  in the node environment
* **[JS]** Smaller bug fixes in PublicationManager

#joynr 0.11.0

##Notes
* **[Java]** Uint types are not supported in Java: Unsigned values are thus read as
  signed values, meaning for example that 255 is represented as -1 in a Java Byte. The
  Java application is responsible for converting from signed to unsigned values as
  required. Note that this is only an issue if values exceed the largest possible
  values that can be represented by the signed java values.

##Known issues
* **[Java]** Handling of "number" types and enums in Lists is not implemented
  correctly. Accessing these values individually can result in ClassCastExceptions
  being thrown.
* **[Java]** uint16 and int16 declarations in Franca are currently being represented
  as Integer in Java.Though this is not associated with any functional problem, in
  the future int16 types will be generated to Short.
* **[C++]** Missing support of exceptions for methods/attributes. While the
  exception handling is already implemented for Java + JS, required extensions for C++
  are currently under development and planned for the upcoming major release
  0.12.0 mid November 2015.

##API relevant changes
* **[Java]** The onError callback of subscriptions expects now a JoynrException as input parameter
  instead of an empty parameter list. In addition, exceptions received from subscription publication
  are now forwarded to the onError callback.
* **[Java,JS]** Support of exceptions for methods/attributes. Exceptions at provider side are now
  communicated via joynr to the consumer, informing him about unexpected behavior. joynr providers
  are able to reject method calls by using error enum values as associated with the method in the
  Franca model.
* **[JS]** The callback provided at broadcast subscription is now called with key value pairs for
  the broadcast parameters. Previously, the callback has been invoked with individual function
  arguments for each broadcast parameter.
* **]Java,JS,C++]** Harmonized the handling of expiry dates in SubscriptionQos

##Other changes
* **[C++]** Replaced QSharedPointer with std::shared_ptr
* **[C++]** Replaced QDatetime with std counterpart "chrono"
* **[C++]** Replaced log4qt with spdlog
* **[C++]** Fixed bug which prevented the onError callback of async method calls to be called in
  case of unexpected behavior (e.g. timeouts)
* **[Java,JS,C++]** Fixed bug which caused joynr message loss due to wrong time interpreation in
  case of very high expiry dates.
* **[Java,JS]** Enriched the radio example with exception handling

#joynr 0.10.2

This is a minor bug fix release.

##API relevant changes
None.

##Other changes
* **[JS]** Reworked the handling of enums defined in Franca models.
  This resolves issues when using enums as input/output parameter of
  methods in JavaScript.

#joynr 0.10.1

This is a minor bug fix release.

##API relevant changes
None.

##Other changes
* **[Java]** Correct exception handling when messages are not routable
* **[JS]** Integrate JavaScript markdown in general documentation
* **[JS]** Fix bug in documentation regarding the Maven group ID of the joynr
  generators

#joynr 0.10.0

joynr JavaScript is now also officially open source. JavaScript can be run in Chrome or node.js.
Have a look in the [JavaScript Tutorial](JavaScriptTutorial.js) to get started with joynr
JavaScript, and try out the radio app examples to see it all in action.

##Known issues
* **[Java]** Handling of “number” types and enums in Lists is not implemented correctly. Accessing
  these values individually can result in ClassCastExceptions being thrown.
* **[Java]** Uint types not handled correctly: Unsigned values from C++ are read as signed values
  in Java. Workaround: the Java application must convert from signed to unsigned values itself.
  Note that this is only an issue if values exceed the largest possible values that can be
  represented by the signed java values.

##API relevant changes
* **[Java, C++, JS]** In order to fix compatibility in all supported languages with types using
  type collections, the generators now use the spelling of Franca element names as-is for packages,
  type collections, interfaces, etc., meaning that they no longer perform upper/lower case
  conversions on Franca element names. Models that contain elements with identical spelling other
  than case may cause unexpected behavior depending on which operating system is used. Files in
  Windows will be overwritten, for example, while files in Linux will co-exist.
* **[Java, C++, JS]** Franca's error enums are currently supported in Java, but not yet complete in
  JavaScript or C++. We recommend not using FIDLs with Error Enums until 0.11 is released.

##Other changes
* **[Java]** Logging can now be focused on message flow. Set log4j.rootLogger=error and then use a
  single logger to view messages: log4j.logger.io.joynr.messaging.routing.MessageRouterImpl=info
  shows only the flow, =debug shows the body as well.
* **[C++]** Now using Qt 5.5
* **[JS]** Fix radio example made for node, to be compatible with the radio example
  in C++, Java and the browser-based JavaScript application.
* **[Tooling]** Minor fixes in build scripts.
* **[Tooling]** Move java-generator, cpp-generator and js-generator into the tools folder.
  All generator modules have the Maven group ID "io.joynr.tools.generator".
* **[Tooling]** The joynr-generator-standalone supports JavaScript code generation
  language.
* **[Tooling, JS]** The joynr JavaScript build is part of the profile "javascript" of the
  root joynr Maven POM.

#joynr 0.9.4

This is a minor bug fix release.

##API relevant changes
* **[Java, C++, JS]** Use spelling of Franca element names (packages, type collections,
  interfaces, ...) as defined in the model (.fidl files) in generated code. I.e. perform
  no upper/lower case conversions on Franca element names.

##Other changes
* **[C++]** Param datatypes in a joynr request message includes type collection names
* **[JS]** Fix radio example made for node, to be compatible with the radio example
  in C++, Java and the browser-based JavaScript application.
* **[Tooling]** Minor fixes in build scripts.
* **[Tooling]** Move java-generator, cpp-generator and js-generator into the tools folder.
  All generator modules have the Maven group ID "io.joynr.tools.generator".
* **[Tooling]** The joynr-generator-standalone supports JavaScript code generation
  language.
* **[Tooling, JS]** The joynr JavaScript build is part of the profile "javascript" of the
  root joynr Maven POM.

#joynr 0.9.3

This is a minor bug fix release. It includes a preview version of the **joynr JavaScript** language
binding. Have a look in the [JavaScript Tutorial](JavaScriptTutorial.js) to get started with joynr
JavaScript.

##API relevant changes
* **[Java, C++, JS]** Using American English in radio.fidl (renaming favourite into favorite).

##Other changes
None.

#joynr 0.9.2

This is a minor bug fix release.

##API relevant changes
None.

##Other changes
* **[C++]** Problems with receiving messages in libjoynr via WebSockets have been resolved.
* **[Java, C++]** Default domain for backend services is now "io.joynr".

#joynr 0.9.1

This is a minor bug fix release.

##API relevant changes
None.

##Other changes
* **[Android]** callback onProxyCreationError is now called correctly when an error occurs creating
  a proxy. onProxyCreation is no longer called with null.
* **[Java]** problems with multiple calls to register and deregister the same provider have been
  resolved.
* logging settings in the examples have been reduced to focus on the sent and received messages.

#joynr 0.9.0

##API relevant changes
* **[Java, C++]** The provider class hierarchy has been simplified. A class diagram is at
  docs/diagram/ClassDiagram-JavaProvider.png. To implement a provider from scratch, extend
  <Interface>AbstractProvider. To implement a provider based on the default implementation extend
  Default<Interface>Provider.
* **[C++]** Qt-related datatypes have been removed from the API, both in generated classes and in
  runtime classes used for proxy creation, provider registration etc. Std types are now used
  instead.
* **[C++]** Future no longer accepts a callback as well; in order to synchronously retrieve values
  from the future, call Future::getValues.
* **[C++]** getProxyBuilder() has been renamed to createProxyBuilder()
* **[C++]** ProxyBuilder::RuntimeQos has been renamed to MessagingQos (as in Java)
* **[C++]** setProxyQos() has been removed from the ProxyBuilder. Messaging timeouts are set using
  the MessagingQos, while qos attributes related to discovery are set in setDiscoveryQos()
* **[C++]** The async API of proxies for method calls and attribute setters/getters allows
  to provide onSuccess and onError callback functions. OnSuccess is invoked by the joynr runtime
  in case of a successful call, onError in all other cases (e.g. joynr internal errors like
  timeouts).
* **[C++]** The sync API of proxies for method calls and attribute setters/getters now always
  provides a RequestStatus object as return value. This object informs the caller upon successful or
  erroneous execution of the respective call.
* **[Java]** Access control has been activated, meaning that all Java-based providers will not be
  accessible unless the request message passes an access control check. As development of access
  control is ongoing (there is not yet official support for entering access control information in
  the global access control directory), currently providers can be made accessible by using a
  statically-injected access control property. The MyRadioProviderApplication class in
  examples/radio-app provides an example of how this can be done.
* **[Java, C++]** registerCapability has been renamed to registerProvider and no longer takes an
  "auth token", which was a placeholder that is no longer needed.
* **[Java, C++]** Providers may now only be implemented using the asynchronous interface. The
  sychronous provider API has been removed. Providers return by calling onSuccess callback function.
* **[Java, C++]** Franca's multiple output parameters are now supported.
* **[Build]** Added Dockerfiles for building Java and C++ builds, with included scripts. These
  scripts are also used by the joynr project itself in its own CI (Jenkins-based) environment.
* **[Java]** Capability Directory entries on the global directory are now persisted using JPA.

#joynr 0.8.0

##API relevant changes
* **[Java, C++]** Support of broadcast: it is now possible to subscribe to broadcasts on proxy side.
  Providers are able to fire broadcast events, which are then forwarded to subscribed proxies. See
  the [Broadcast Tutorial](Broadcast-Tutorial.md) for more information.
* **[Java, C++]** Support to stop/update an existing subscription: the creation of a new
  subscription returns a unique subscription ID. Supplying this id to the proxy API allows to stop
  or update an existing subscription.
* **[Java, C++]** Generate proxy API according to modifier flags in Franca model: only generate
  setters/getters/subscribeTo methods on proxy side, if respective flags are defined in the Franca
  model (e.g. readOnly implies no setters)
* **[Java, C++]** Names defined in Franca are taken 1:1 into code: the joynr generator framework
  reuses the upper and lower case as defined in the Franca model where possible
* **[Java]** Add copy constructor to complex types of Franca model: for each complex data structure
  in the Franca model, a copy constructor is created in the respective Java class
* **[Java, C++]** Rename subscription listener methods
  * onReceive: Gets called on every received publication
  * onError: Gets called on every error that is detected on the subscription

##Other changes
* **[Tooling]** Enable cleanup capability of joynr generator framework: it is now possible to
  trigger the joynr generator with the "clean" goal, meaning that previously generated files are
  deleted
* **[Tooling]** Create standalone joynr generator: joynr provides now a standalone joynr generator,
  which can be used independent of maven as build environment
* **[Tooling]** The joynr generator framework migrates to xtend 2.7.2
* **[Tooling]** Update Java version from 1.6 to 1.7
* **[Java, C++]** Added ability to radio-app example to apply geocast broadcast filters: the example
  shows how broadcasts can be used to implement a geocast
* **[C++]** Update to CommonAPI version 2.1.4
* **[C++]** C++ cluster controller offers WebSocket messaging interface: the C++ cluster controller
  provides now a WebSocket API to be accessed by joynr applications. The C++ libjoynr version
  supports WebSocket communication with the cluster controller
* **[C++]** Implement message queue: in case the destination address of the joynr message cannot be
  resolved, the message router is now able to queue messages for later delivery
* **[Android]**	Now supporting platform version 19.
* **[Android]**	AsyncTask from the Android SDK went from being executed in parallel in API 10, to
  sequential handling in later Android versions. Since there is no clean way to support the old
  and new semantics without wrapping the class, we are now bumping up support API 19. Prior versions
  are no longer supported.

#joynr 0.7.0
##API relevant changes
* **[Java]** SubscriptionListener is now called AttributeSubscriptionListener, and
  unregisterSubscription renamed unregisterAttributeSubcription (change required to differentiate
  from broadcasts)
* **[Java]** The hostPath property can now be set as joynr.servlet.hostPath.
* **[Java, C++]** SSL support for C++ and Java

##Other changes
* **[C++]** libjoynr and cluster-controller now communicate over a single DBus interface
* **[C++]** introduce MessageRouter on libjoynr and cluster-controller side to resolve next hop for
  messages
* **[C++]** remove EndpointAddress term and use simply Address
* **[Java]** use URL rewriting to implement load balancing on bounce proxy cluster
* **[Java]** enable bounce proxy controller to run in clustered mode
* **[Java]** refactor bounce proxy modules:
  * use Guice injection to configure servlets
  * use RESTful service adapters for messaging related components

#joynr 0.6.0

##API relevant changes
* **[Java]** exceptions: removed checked exceptions from ProxyBuilder
* **[Java]** Check for correct usage of SubscriptionQos
* **[Java]** ChannelUrlDirectoryImpl correctly implements unregisterChannelUrl
* **[Java]** Changes to GlobalCapabilitiesDirectory API causes this version to be incompatible with
  older server installations.
* **[C++]** joynr is now compatible with Qt 5.2
* **[C++]** read default messaging settings from file
  Default messaging settings are now read from file "resources/default-messaging.settings". When
  using the find_package command to resolve joynr, it will set the JOYNR_RESOURCES_DIR variable.
  You can copy the default resources to your bin dir using cmake's file command:

  ```bash
  file(
      COPY ${JOYNR_RESOURCES_DIR}
      DESTINATION ${CMAKE_RUNTIME_OUTPUT_DIRECTORY}
  )
  ```

##Other changes
* **[C++]** cleaning up joynr libraries used in cmake find_package
* **[Java]** refactored messaging project structure for scalability-related components
* **[Java]** definition of RESTful service adapters for messaging related components
* **[Java]** implementation of lifecycle management and performance monitoring for controlled bounce
  proxy
* **[Java]** scalability extensions for channel setup at bounce proxy
* **[Java]** scalability extensions for messaging in non-exceptional situations
* **[Java]** backend: improved shutdown responsiveness
* **[Java]** discovery directory servlet: mvn commands to start for local testing
* **[Java]** logging: preparations to allow logging to logstash (distributed logging)
* **[Java]** binary archives (WAR format) of backend components are available on Maven Central
* **[Java]** Enable backend module "MessagingService" to work with joynr messages of unknown content
  type
* **[Java]** Joynr provides rudimentary embedded database capabilities
* **[Tooling]** Augment features of joynr C++ code generator
* **[Tooling]** Write common util for all generation templates to resolve names of methods, types,
  interaces, arguments, …<|MERGE_RESOLUTION|>--- conflicted
+++ resolved
@@ -1,5 +1,5 @@
 #joynr 0.20.0
-<<<<<<< HEAD
+
 ##API relevant changes
 * **[JS]** The SubscriptionListener is now able to get informed about succeeded
   subscription requests. For this purpose, he can implement a callback having
@@ -8,13 +8,6 @@
   The promise returned by <Interface>Proxy.subscribeTo<Attribute|Broadcast> is
   resolved, once the subscription request has been successfully delivered to the
   interface provider. 
-* **[JS]** Optional expiryDateMs (mills since epoch) can be passed to registerProvider. Default
-  value is one day from now.
-* **[Java]** Static capabilities provisioning can now be specified as a URI.
-  See the [Java Configuration Guide](JavaSettings.md) for details.
-=======
-
-##API relevant changes
 * **[Java]** Static capabilities provisioning can now be specified as a URI.
   See the [Java Configuration Guide](JavaSettings.md) for details.
 * **[Java]** the domain access controller now has it's own property with which one can set its
@@ -28,7 +21,6 @@
   headers to outgoing joynr messages. See the [JEE Documentation](jee.md) for details.
 * **[Java]** the container classes for multi-out return values are now marked with an interface:
   `MultiReturnValuesContainer`.
->>>>>>> 21ff5fbd
 
 ##Other changes
 * **[JEE]** a JEE version of the discovery service was added which can be deployed to EE
