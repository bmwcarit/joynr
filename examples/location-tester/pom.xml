<!--
  #%L
  %%
  Copyright (C) 2011 - 2015 BMW Car IT GmbH
  %%
  Licensed under the Apache License, Version 2.0 (the "License");
  you may not use this file except in compliance with the License.
  You may obtain a copy of the License at

       http://www.apache.org/licenses/LICENSE-2.0

  Unless required by applicable law or agreed to in writing, software
  distributed under the License is distributed on an "AS IS" BASIS,
  WITHOUT WARRANTIES OR CONDITIONS OF ANY KIND, either express or implied.
  See the License for the specific language governing permissions and
  limitations under the License.
  #L%
  -->
<project xmlns="http://maven.apache.org/POM/4.0.0" xmlns:xsi="http://www.w3.org/2001/XMLSchema-instance" xsi:schemaLocation="http://maven.apache.org/POM/4.0.0 http://maven.apache.org/xsd/maven-4.0.0.xsd">
	<modelVersion>4.0.0</modelVersion>
	<groupId>io.joynr.examples</groupId>
	<artifactId>location-tester</artifactId>
	<packaging>jar</packaging>
	<name>${project.groupId}:${project.artifactId}</name>

	<parent>
		<groupId>io.joynr</groupId>
		<artifactId>examples</artifactId>
<<<<<<< HEAD
		<version>0.10.0-SNAPSHOT</version>
=======
		<version>0.9.4</version>
>>>>>>> 68942f0e
		<relativePath>../pom.xml</relativePath>
	</parent>

	<properties>
		<license.useLicensesConfigFile>true</license.useLicensesConfigFile>
	</properties>

	<dependencies>
		<dependency>
			<groupId>io.joynr.java.core</groupId>
			<artifactId>libjoynr</artifactId>
			<version>${project.version}</version>
		</dependency>
		<dependency>
			<groupId>org.slf4j</groupId>
			<artifactId>slf4j-log4j12</artifactId>
		</dependency>
		<!--
			This dependency is needed to ensure the correct build order.
			Some artifacts is needed by the maven-dependency-plugin, which
			copies them to the currrent build directory.
		-->
		<dependency>
			<groupId>io.joynr.java.messaging.bounceproxy</groupId>
			<artifactId>single-bounceproxy</artifactId>
			<version>${project.version}</version>
			<type>war</type>
		</dependency>
		<!--
			This dependency is needed to ensure the correct build order.
			Some artifacts is needed by the maven-dependency-plugin, which
			copies them to the currrent build directory.
		-->
		<dependency>
			<groupId>io.joynr.java.backend-services</groupId>
			<artifactId>discovery-directory-servlet</artifactId>
			<version>${project.version}</version>
			<type>war</type>
		</dependency>
		<!--
			This dependency is needed to ensure the correct build order.
			Some artifacts is needed by the maven-dependency-plugin, which
			copies them to the currrent build directory.
		-->
		<dependency>
			<groupId>io.joynr.java.backend-services</groupId>
			<artifactId>domain-access-controller-servlet</artifactId>
			<version>${project.version}</version>
			<type>war</type>
		</dependency>
		<dependency>
			<groupId>jline</groupId>
			<artifactId>jline</artifactId>
			<version>2.12</version>
		</dependency>
	</dependencies>

	<build>
		<resources>
			<resource>
				<directory>src/main/resources</directory>
				<filtering>true</filtering>
			</resource>
			<resource>
				<directory>src/main/model</directory>
			</resource>
		</resources>

		<finalName>${project.artifactId}</finalName>
		<plugins>
			<plugin>
				<groupId>org.apache.maven.plugins</groupId>
				<artifactId>maven-jar-plugin</artifactId>
				<configuration>
					<excludes>
						<exclude>**/package-info*</exclude> <!-- to prevent package-info files from different projects to collide -->
						<exclude>**/CheckForNull*</exclude> <!-- to prevent check-for-null annotations from package-info to be pulled 
							into jar-files -->
					</excludes>
				</configuration>
			</plugin>

			<plugin>
				<groupId>org.codehaus.mojo</groupId>
				<artifactId>build-helper-maven-plugin</artifactId>
				<executions>
					<execution>
						<id>add-source</id>
						<phase>process-sources</phase>
						<goals>
							<goal>add-source</goal>
						</goals>
						<configuration>
							<sources>
								<source>src/main/generated-java</source>
								<source>src/main/model</source>
							</sources>
						</configuration>
					</execution>
				</executions>
			</plugin>
			<plugin>
				<groupId>io.joynr.tools.generator</groupId>
				<artifactId>joynr-generator-maven-plugin</artifactId>
				<executions>
					<execution>
						<id>generate-interfaces</id>
						<phase>generate-sources</phase>
						<goals>
							<goal>generate</goal>
						</goals>
						<configuration>
							<model>Localisation.fidl</model>
							<generationLanguage>java</generationLanguage>
							<outputPath>${basedir}/src/main/generated-java</outputPath>
						</configuration>
					</execution>
					<execution>
						<id>generate-types</id>
						<phase>generate-sources</phase>
						<goals>
							<goal>generate</goal>
						</goals>
						<configuration>
							<model>LocalisationTypes.fidl</model>
							<generationLanguage>java</generationLanguage>
							<outputPath>${basedir}/src/main/generated-java</outputPath>
						</configuration>
					</execution>
				</executions>
				<dependencies>
					<dependency>
						<groupId>io.joynr.tools.generator</groupId>
						<artifactId>java-generator</artifactId>
						<version>${project.version}</version>
					</dependency>
					<dependency>
						<groupId>io.joynr</groupId>
						<artifactId>basemodel</artifactId>
						<classifier>tests</classifier>
						<version>${project.version}</version>
					</dependency>
				</dependencies>
			</plugin>
			<plugin>
				<artifactId>maven-clean-plugin</artifactId>
				<configuration>
					<filesets>
						<fileset>
							<directory>src/main/generated-java</directory>
							<includes>
								<include>**</include>
							</includes>
						</fileset>
						<fileset>
							<directory>src/main/generated-cpp</directory>
							<includes>
								<include>**</include>
							</includes>
						</fileset>
					</filesets>
				</configuration>
			</plugin>
			<plugin>
				<groupId>org.apache.maven.plugins</groupId>
				<artifactId>maven-dependency-plugin</artifactId>
				<executions>
					<execution>
						<id>copy-backend-services</id>
						<!--
							NOTE: jetty:run runs in phase test-compile. Hence, backend services
							must be copied at latest in the process-test-resources phase.
						-->
						<phase>process-test-resources</phase>
						<goals>
							<goal>copy</goal>
						</goals>
						<configuration>
							<artifactItems>
								<artifactItem>
									<groupId>io.joynr.java.messaging.bounceproxy</groupId>
									<artifactId>single-bounceproxy</artifactId>
									<version>${project.version}</version>
									<type>war</type>
									<outputDirectory>${project.build.directory}</outputDirectory>
									<destFileName>bounceproxy.war</destFileName>
								</artifactItem>
								<artifactItem>
									<groupId>io.joynr.java.backend-services</groupId>
									<artifactId>domain-access-controller-servlet</artifactId>
									<version>${project.version}</version>
									<type>war</type>
									<outputDirectory>${project.build.directory}</outputDirectory>
									<destFileName>accesscontrol.war</destFileName>
								</artifactItem>
								<artifactItem>
									<groupId>io.joynr.java.backend-services</groupId>
									<artifactId>discovery-directory-servlet</artifactId>
									<version>${project.version}</version>
									<type>war</type>
									<outputDirectory>${project.build.directory}</outputDirectory>
									<destFileName>discovery.war</destFileName>
								</artifactItem>
							</artifactItems>
							<overWriteReleases>false</overWriteReleases>
							<overWriteSnapshots>true</overWriteSnapshots>
						</configuration>
					</execution>
				</executions>
			</plugin>
			<plugin>
				<groupId>org.eclipse.jetty</groupId>
				<artifactId>jetty-maven-plugin</artifactId>
			</plugin>
		</plugins>
	</build>
</project><|MERGE_RESOLUTION|>--- conflicted
+++ resolved
@@ -26,11 +26,7 @@
 	<parent>
 		<groupId>io.joynr</groupId>
 		<artifactId>examples</artifactId>
-<<<<<<< HEAD
 		<version>0.10.0-SNAPSHOT</version>
-=======
-		<version>0.9.4</version>
->>>>>>> 68942f0e
 		<relativePath>../pom.xml</relativePath>
 	</parent>
 
