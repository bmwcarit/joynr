<<<<<<< HEAD
#joynr 0.21.1
This is a minor bug fix release.

## API relevant changes
None.

## Other changes
* **[C++]** Catch websocket exception if connection is not valid anymore. This caused
  the cluster-controller to crash.
* **[C++]** Fixed installation path of system integration tests.
=======
#joynr 0.22.0

##API relevant changes
None.

##Other changes
* **[JS]** Introduced mqtt messaging layer, allowing javascript runtimes including
  cluster controller functionality to connect to a mqtt broker.
>>>>>>> d026f4b6

#joynr 0.21.0

##API relevant changes
* **[JEE]** Ability to specify individual domains for providers via new
  `@ProviderDomain` annotation. See
  [JEE Documentation / Customising the registration domain](jee.md#provider_domain).
* **[Java, JS, C++]** Introduce LastSeen arbitration strategy and set it as default arbitration.
* **[JEE]** Ability to publish multicast messages by injecting the
  subscription publisher. See [JEE Documentation / Publishing Multicasts](jee.md#publishing_multicasts).

##Other changes
* **[Java, C++]** The local capabilities directory will periodically be checked for
  expired discovery entries, and any which have expired will be purged from the
  caches.
  In Java, the interval at which the entries are checked can be configured using
  the `joynr.cc.discovery.entry.cache.cleanup.interval` property (See also the
  [Java Configuration Guide](JavaSettings.md#ExpiredDiscoveryEntryCacheCleaner)).
  In C++ the interval can be configured using the
  `messaging/purge-expired-discovery-entries-interval-ms` key in the messaging
  settings.
* **[C++]** Build variable `USE_PLATFORM_GTEST_GMOCK` now defaults to ON so that
  it is consistent with the other `USE_PLATFORM_*` variables.
* **[C++]** Reduced the number of threads which are used by a cluster controller instance
* **[C++]** The dependency to Qt is now fully removed.

#joynr 0.20.4
This is a minor bug fix release.

## Other changes
* **[C++]** Fixed an issue which caused a high CPU load when a client disconnected from a
  cluster controller.

#joynr 0.20.3
This is a minor bug fix release.

## API relevant changes
None.

## Other changes
* **[JS]** Fix bug which resulted in improper shutdown of joynr.

#joynr 0.20.2
This is a minor bug fix release.

## API relevant changes
None.

## Other changes
* **[JS]** Fixed bug which caused exception when loading persisted
  subscriptions during startup.

#joynr 0.20.1
This is a minor bug fix release.

## API relevant changes
* **[Java]** The BroadcastSubscriptionListener is now able to get informed about succeeded
  subscription requests. For this purpose, it implements a callback having
  the following signature: public void onSubscribed(String subscriptionId).
  In case of failure the onError callback can be invoked with a SubscriptionException.

## Other changes
* **[Java]** the MQTT client now performs a manual re-connect and re-subscribe if the
  connection is lost, because the Paho auto reconnect and persistent subscriptions
  are buggy in the version we're using.
* moved to muesli 0.1.2 to get its bugfix

#joynr 0.20.0

##API relevant changes
* **[JS]** The SubscriptionListener is now able to get informed about succeeded
  subscription requests. For this purpose, he can implement a callback having
  the following signature: void onSubscribed(subscriptionId). In case of
  failure the onError callback can be invoked with a SubscriptionException.
* **[JS]** The consumer is able to synchronize to subscription requests.
  The promise returned by <Interface>Proxy.subscribeTo<Attribute|Broadcast> is
  resolved, once the subscription request has been successfully delivered to the
  interface provider. In case of failure, it can be rejected with a
  SubscriptionException.
* **[Java]** The AttributeSubscriptionAdapter is now able to get informed about succeeded
  subscription requests. For this purpose, it implements a callback having
  the following signature: public void onSubscribed(String subscriptionId).
  In case of failure the onError callback can be invoked with a SubscriptionException.
* **[Java]** The consumer is able to synchronize to subscription requests.
  The subscribeTo<BroadcastName> and subscribeTo<AttributeName> methods
  now return a Future that is resolved once the subscription request has been
  successfully delivered to the interface provider. The get() method of the
  Future returns the subscriptionId on successful execution or can throw
  a SubscriptionException in case of failure.
* **[C++]** The ISubscriptionListener interface is now able to get informed about succeeded
  subscription requests. For this purpose, it can implement a callback having
  the following signature: virtual void onSubscribed(const std::string& subscriptionId).
  In case of failure the onError callback can be invoked with a SubscriptionException.
* **[C++]** The consumer is able to synchronize to subscription requests.
  The subscribeTo<BroadcastName> and subscribeTo<AttributeName> methods
  now return a Future that is resolved once the subscription request has been
  successfully delivered to the interface provider. The get() method of the
  Future returns the subscriptionId on successful execution or can throw
  a SubscriptionException in case of failure.
* **[Java]** Static capabilities provisioning can now be specified as a URI.
  See the [Java Configuration Guide](JavaSettings.md) for details.
* **[Java]** the domain access controller now has it's own property with which one can set its
  URI rather than it using the discovery directory URI. See the documentation to
  `DOMAINACCESSCONTROLLERURL` in the [Java Configuration Guide](JavaSettings.md) for details.
* **[Java]** when specifying the discovery directory or domain access controller URIs via
  configuration properties, it is now __not__ necessary to specify the participant IDs as well.
* **[JS]** Optional expiryDateMs (mills since epoch) can be passed to registerProvider. Default
  value is one day from now.
* **[JEE]** Added ability to specifiy message processors which can be used to, e.g., add custom
  headers to outgoing joynr messages. See the [JEE Documentation](jee.md) for details.
* **[Java]** the container classes for multi-out return values are now marked with an interface:
  `MultiReturnValuesContainer`.
* **[C++]** the QoS parameter has to be passed as std::shared_ptr to the `subscribeTo...` methods
* **[C++]** Joynr runtime object can be created with a settings object as well as with a path
  to a settings file.

##Other changes
* **[JEE]** a JEE version of the discovery service was added which can be deployed to EE
  containers like, e.g., Payara.
* **[JEE]** corrected configuration of Radio App JEE and System Integration Tests sit-jee-app
  to match the new capabilities provisioning and some other minor fixes.
* **[Java, JS, C++, JEE]** Ability to specify effort to be expent on ensuring delivery of
  messages. When set to `best effort` and using MQTT as transport, this results in a QoS 0
  MQTT message being sent (fire-and-forget). See `MessagingQosEffort` classes in each language.
* **[C++]** muesli is now used as serializer; it can be found at https://github.com/bmwcarit/muesli

#joynr 0.19.5
This is a minor bug fix release.

##API relevant changes
None.

##Other changes
* **[C++]** Fix multi-threading issue in LocalCapabilitiesDirectory.

#joynr 0.19.4
This is a minor bug fix release.

##API relevant changes
None.

##Other changes
* **[C++]** Correctly load persisted routing table in the LibJoynrRuntime.

#joynr 0.19.3
This is a minor bug fix release.

##API relevant changes
* **[C++]** Add new API to create joynr runtime with settings object.

##Other changes
* **[JS]** Support attributes starting with capital letters.

#joynr 0.19.2
This is a minor bug fix release.

##API relevant changes
None.

##Other changes
* **[C++]** Do not crash joynr runtime if writing persistency files fails.

#joynr 0.19.1
This is a minor bug fix release.

##API relevant changes
None.

##Other changes
* **[C++]** Fix issue in the generated JoynrTargets-release.cmake in relation with boost::thread

#joynr 0.19.0

##API relevant changes
* **[Java]** Added ability to pass a callback to the proxyBuilder.build() method to be notified on
  completion (or failure) of the discovery process.

##Other changes
* **[C++, Java, JS]** Enriched the system integration tests to have test from c++/node apps towards
  java jee apps
* **[C++]** Removed option `USE_PLATFORM_DEPENDENCIES` from CMake. By default all dependencies are
  resolved from system installation paths. However, joynr offers options
  (`USE_PLATFORM_<DEPENDENCY>=OFF`) to turn system resolution off. In this case, joynr downloads
  and builds individual dependencies during the joynr build using CMake's ExternalProject_Add
  mechanism.
* **[JS]** The unit-, integration-, system-integration- and intertab-tests are now using the
  [Jasmine](http://jasmine.github.io) 2.4.1 test framework.
  [Karma](https://karma-runner.github.io) is now used as test runner.
* **[Java]** The way in which the global capabilities and domain access control directories are
  provisioned has changed. See `StaticCapabilitiesProvisioning` as well as its entry in the
  [Java Settings documentation](JavaSettings.md) for details.
* **[JEE]** You can now inject the calling principal in providers in order to see who performed
  the call currently being executed.
* **[JEE]** Support for HiveMQ shared subscriptions, which enables clustering using only
  MQTT for communication.

#joynr 0.18.5
This is a minor bug fix release.

##API relevant changes
None.

##Other changes
* **[JEE]** Fixed bug with multi-out return values not being translated
  between container classes and multi-valued deferred instances in the
  `ProviderWrapper`.

#joynr 0.18.4
This is a minor bug fix release.

##API relevant changes
None.

##Other changes
* **[C++]** Fixed high cpu load which occurs when the system time is changed
* **[C++]** Fixed persistency of local capability entries
* **[C++]** Stability fixes for proxy arbitration
* **[JS]** Added reconnect after connection loss for websockets
* **[JS]** Support to clear local storage when loading joynr library

#joynr 0.18.2
This is a minor bug fix release.

##API relevant changes
None.

##Other changes
* **[JS]** Fixed bug when using joynr with node version >= 6

#joynr 0.18.1
This is a minor bug fix release.

##API relevant changes
None.

##Other changes
* **[JS]** Include README in joynr node package

#joynr 0.18.0

##API relevant changes
* **[C++, Java, JS]** The communication protocol between local directories on the cluster controller
  and global directories in the backend changed. Please make sure that clients and backend use
  compatible versions.
* **[C++, Java, JS]** Support for fire and forget methods. Methods modelled with
  the franca keyword "fireAndForget" are now supported in the intended way, i.e. no
  reply is expected and allowed for the calling provider.
* **[Java]** Support for multi-addressed proxies. This way, a single proxy can communicate with
  multiple providers at the same time. The consumer can share a number of domains with the proxy
  builder, and depending on the arbitration strategy, multiple providers are connected with the
  returning proxy. In this case, the communication with the proxy is limited to fire and forget
  methods and subscriptions (attributes and broadcasts).
* **[JEE]** MQTT is now used for incoming and outgoing messages by default. The HTTP Bridge
  functionality is still available, but must be explicitely activated by setting the
  `joynr.jeeintegration.enable.httpbridge` property to `true`.
  See
  `io.joynr.jeeintegration.api.JeeIntegrationPropertyKeys.JEE_ENABLE_HTTP_BRIDGE_CONFIGURATION_KEY`
  for details.

##Other changes
* **[Tools]** Refactored joynr generator framework to simplify the maintenance,
   revised its required dependencies.

#joynr 0.17.2
This is a minor bug fix release.

##API relevant changes
None.

##Other changes
* **[JS]** Updated dependency for atmoshpere.js to version 2.3.2. This ensures that
  joynr has no native dependencies in its npm package.

#joynr 0.17.1
This is a minor bug fix release.

##API relevant changes
None.

##Other changes
* Updated disclaimers, added README for npm

#joynr 0.17.0

##API relevant changes
* **[JEE]** Backend JEE applications are now supported natively with new joynr annotations
  @ServiceProvider and @ServiceLocator, allowing applications to focus solely on business logic.
  See [the JEE documentation](JEE.md) for more information.
* **[C++, Java, JS]** Added suffix "Ms" to timing related discoveryQos parameters:
  _discoveryTimeoutMs_, _cacheMaxAgeMs_, and _retryIntervalMs_. The original getters and setters
  are now deprecated and will be removed by the end of 2016.
* **[C++, Java, JS]** Provider and proxy interfaces as well as generated types (structs, enums and
  maps) contain version constants (`MAJOR_VERSION` and `MINOR_VERSION`) that reflect the version set
  in the Franca interface or type collection. Setters for provider version have been removed
  from the API of the ProviderQos.
* **[Java]** Restructured the class hierarchy of the generated providers. The application provider
  now implements an interface free of joynr-internal details. <Interface>AbstractProvider has been
  kept to maintain backwards compatibility, but implementations derived directly from
  <Interace>Provider must change to the new API. Please have a look at the class diagram
  in docs/diagrams for further details about the restructured class hierarchy.
* **[C++, Java, JS]** The communication protocol between local directories on the cluster controller
  and global directories in the backend changed. Please make sure that clients and backend use
  the same versions.
* **[Java]** Renamed setting _joynr.messaging.capabilitiesdirectoryurl_ to
  _joynr.messaging.discoverydirectoryurl_. The older setting will continue to work until the end of
  2016.
* **[JS, C++, Java]** The provider version can no longer be set programmatically in ProviderQos.
  Instead the value as modeled in Franca is generated into the provider interface.
* **[C++, Java, JS]** Support for empty broadcast. Broadcast with no output parameter is now
  supported in all three languages.

##Other changes
* **[C++]** The content of the message router and the local capabilities directory is now persisted
  by default and automatically loaded at cluster-controller startup. Entries are being saved (in
  JSON format) respectively to _MessageRouter.persist_ and to _LocalCapabilitiesDirectory.persist_.
* **[C++, Java, JS]** The backend service ChannelUrlDirectory has been eliminated. Addressing is
  now saved in the Discovery Directory.
* **[JS]** Small fixes in the jsdoc of generated proxies and providers.

#joynr 0.16.0

##API relevant changes
* **[JS, C++, Java]** Unified subscription QoS API among all programming languages.
 * Add suffix "Ms" to timing related subscription QoS parameters such as
   _expiryDateMs_, _publicationTtlMs_, _periodMs_, _alertAfterIntervalMs_, _minIntervalMs_ and
   _maxIntervalMs_. Getters, setters and constants are renamed accordingly.
 * Subscription QoS allows to specify the validity (relative from current time) instead of
   an absolute expiry date. The clearExpiryDate() function removes a previously set expiry date.
 * The clearAlertAfterInterval function removes a previously set alert after interval.
 * Add suffix "_MS" to timing related subscription QoS constants (default, min and max values).
 * Add missing default values and min/max limits for the QoS parameters.
 * The old interface is deprecated but still available for backward compatibility reasons and might
   be removed by end of 2016.
* **[C++, Java]** Provider QoS are passed in at provider registration on the joynr runtime. Storing
  the provider QoS in the provider object itself is deprecated and will be removed by the end of
  2016.
* **[JS]** "joynr.capabilities.registerCapabilitiy" is deprecated. Use
  "joynr.registration.registerProvider" instead. "registerCapability" is deprecated and will be
  removed by the end of 2016.
* **[JS]** registerProvider does not take an auth token. When renaming registerCapability to
  registerProvider, make sure also to delete the authToken parameter.
* **[C++, Java, JS]** The maximum messaging TTL is now configurable via messaging settings and
  enforced. The default value is set to 30 days.
 * C++: default-messaging.settings

   ```
   [messaging]
   # The maximum allowed TTL value for joynr messages.
   # 2592000000 = 30 days in milliseconds
   max-ttl-ms=2592000000
   ```
 * Java: defaultMessaging.properties

   ```
   joynr.messaging.maxTtlMs=2592000000
   ```
 * JS: defaultMessagingSettings.js

   ```
   // 30 days
   MAX_MESSAGING_TTL_MS : 2592000000
   ```
* **[C++]** libjoynr uses websocketpp (https://github.com/zaphoyd/websocketpp) to communicate with
  the cluster-controller.
* **[C++]** Use `CMAKE_CXX_STANDARD` to specify the C++ standard. This feature was introduced by
  CMake 3.1. See [\<RADIO_HOME\>/CMakeLists.txt](/examples/radio-app/CMakeLists.txt) on how to use
  it.

##Other changes
* **[C++, Java]** Fix bug in code generation for typedef.
* **[C++]** CMake integration of the joynr generator now available. See
  [\<RADIO_HOME\>/CMakeLists.txt](/examples/radio-app/CMakeLists.txt) on how to use it.

#joynr 0.15.1

This is a minor bug fix release.

##API relevant changes
None.

##Other changes
* **[C++]** Fix segmentation fault in cluster-controller when a libjoynr disconnects.
* **[C++]** Define proper import targets for Mosquitto in the joynr package configuration.
* **[Java]** Use correct MQTT topics to fix incompatibilities with joynr C++.
* **[Java]** Improved stability in websocket implementation.

#joynr 0.15.0

##Notes
* **[Java,C++]** Java and C++ cluster controllers are now able to communciate to an MQTT broker as
  a replacement, or in addition to, the original bounceproxy. Java uses the Eclipse Paho client,
  while C++ uses mosquitto as an MQTT client.
* **[C++]** There is a new build and runtime dependency for the clustercontroller to mosquitto 1.4.7
* **[Java]** Handling of different transport middlewares has been refactored to be much more
  extensible. Using Guice Multibinders, it is now possible for external projects to add transport
  middleware implementations and inject these into the runtime. See the ```
joynr-mqtt-client``` project for an example of how this can be done.
* **[C++]** libjoynr uses libwebsockets of the libwebsockets project (http://libwebsockets.org)
  to communicate with the cluster-controller. Due to an incompatibility with Mac OS X,
  the C++-Websocket-Runtime currently does not work on Mac OS X.

##API relevant changes
* **[C++]** Removed the RequestStatus object returned by joynr::Future::getStatus().
  Instead, an enum named "StatusCode::Enum" is returned.
* **[C++]** joynr code now requires C++14

##Other changes
* **[JS]** Updated the versions of joynr dependencies log4js (0.6.29), requirejs (2.1.22),
  bluebird (3.1.1) and promise (7.1.1). No API impact.
* **[JS]** The several joynr runtimes (e.g. WebSocketLibjoynrRuntime or InProcessRuntime)
  now bring their own default values for joynr internal settings. Thus, joynr
  applications no longer need to provide this information via the provisioning
  object when loading the library.

#joynr 0.14.3

This is a minor bug fix release.

##API relevant changes
None.

##Other changes
* **[C++]** Removed absolute paths from export targets for the install tree.
* **[C++]** Fix segmentation fault in cluster-controller checkServerTime function.
* **[C++]** Added /etc/joynr to settings search path. This is a workaround for builds with
  incorrect CMAKE_INSTALL_PREFIX.

#joynr 0.14.2

This is a minor bug fix release.

##API relevant changes
None.

##Other changes
* **[C++]** Fix dependency resolution in the CMake package config file for joynr.

#joynr 0.14.1

This is a minor bug fix release.

##API relevant changes
None.

##Other changes
* **[JS]** Fixed bug in generated proxies with broadcast subscription requests
  having no filters.

#joynr 0.14.0

##Notes
* **[Java,JS,C++]** Franca `ByteBuffer` is supported.
* **[Java,JS,C++]** Franca `typedef` is supported. For Java and JS, typedefs
  are ignored and the target datatypes are used instead.
* **[C++]** libjoynr does not depend on Qt anymore.
* **[C++]** libjoynr uses libwebsockets of the libwebsockets project (http://libwebsockets.org)
  to communicate with the cluster-controller. Due to an incompatibility with Mac OS X,
  the C++-Websocket-Runtime currently does not work on Mac OS X.

##API relevant changes
* **[C++]** The minimum required version of `gcc` is 4.9.
* **[C++]** The CMake variables when linking against libjoynr have been renamed :
  * `Joynr_LIB_COMMON_*` contains only generic stuff needed to build generated code.
  * `Joynr_LIB_INPROCESS_*` contains stuff needed to build in-process including cluster controller.
* **[C++]** The `onError` callback for async method calls is changed:
  * The error callback has been renamed to `onRuntimeError`.
    Its signature expects a `JoynrRuntimeException`.
  * If the method has an error modeled in Franca, a separate `onApplicationError` callback is
     generated. The signature of this callback expects the generated error `enum` .
* **[Java]** Modify async proxy API for error callbacks. If an error enum is defined
  for methods in Franca, onFailure callback is split into two methods, one for
  modeled Franca errors (called ApplicationExceptison) and one for joynr runtime
  exceptions.

##Other changes
* **[C++]** The logging syntax is changed to the following format:
  `JOYNR_LOG_DEBUG(logger, "this {}: {}", "is", "a message");`
* **[C++]** Fixed bug in filters for broadcast having arrays as output parameters.
* **[JS]** Set version for node dependency module "ws" to 1.0.1.

#joynr 0.13.0

##Notes
* **[Java]** Uint types are not supported in Java: Unsigned values are thus read as
  signed values, meaning for example that 255 is represented as -1 in a Java Byte. The
  Java application is responsible for converting from signed to unsigned values as
  required. Note that this is only an issue if values exceed the largest possible
  values that can be represented by the signed Java values.
* **[C++]** Removing QT dependencies from libjoynr stack is almost done. Final cleanup
  is performed in upcoming releases.
* **[Java,JS,C++]** The JSON serializer in all three languages escapes already escaped
  quotas in strings incorrectly.
* **[Java, Android]** The Android runtime now contains all necessary transitive dependencies in an
  uber jar. The total size has been reduced so that a minimal app with joynr capability is
  now ca. 2.5 MB large, and multi-dexing is no longer necessary.
* **[Java]** The stand-alone cluster controller in Java is in Beta, and is not yet stable.
  Reconnects from clients are not being handled correctly. It is configured statically to
  disallow backend communication, so all discovery / registration requests must be set to
  LOCAL_ONLY / LOCAL.

##API relevant changes
* **[JS]** Async loading of libjoynr (libjoynr.load()) returns a Promise object instead
  expecting a callback function as input parameter. See the
  [JavaScript Tutorial](JavaScriptTutorial.md) for more details.
* **[Java,JS,C++]** Support Franca type Map
* **[JS]** Support Franca type Bytebuffer
* **[C++]** ApplicationException.getError<T>() now expects a template parameter T
  to get access to the real enum value
* **[Java]** It is no longer necessary to cast error enums retrieved from modelled
  application exceptions.

##Other changes
* **[Android]** The Android runtime has been modified to use an external cluster
  controller using WebSockets, and no longer can communicate itself via HTTP.
* **[Java, Android]** The following configuration properties must now be set when configuring
  the joynr runtime:
  * WebsocketModule.PROPERTY_WEBSOCKET_MESSAGING_HOST
  * WebsocketModule.PROPERTY_WEBSOCKET_MESSAGING_PORT

  Optionally the following can also be set:

  * WebsocketModule.PROPERTY_WEBSOCKET_MESSAGING_PROTOCOL
  * WebsocketModule.PROPERTY_WEBSOCKET_MESSAGING_PATH
* **[Java]** Clear separation between libjoynr and cluster controller functionality.
  Java applications do not need to be deployed with their own cluster controller anymore,
  but can instead communicate with one provided by the environment.
* **[Java]** Libjoynr client is now able to communicate with a cluster controller
  via Websocket communication.
* **[Java]** Cluster controller supports Websocket communication
* **[C++]** Replaced QJson-based serializer with a custom implementation, thus increasing
  speed ca 3x.
* **[C++]** Replace Qt functionality and data types (QThreadPool,
  QSemaphore, QMutex, QThread, QHash, QSet, QMap, QList, ...) by custom or std
  implementations.

#joynr 0.12.3

This is a minor bug fix release.

##API relevant changes
None.

##Other changes
* **[C++]** Selective broadcasts of basic types generate compilable code.

#joynr 0.12.2

This is a minor bug fix release.

##API relevant changes
None.

##Other changes
* **[C++]** Generated enum throws exception in the getLiteral method in case of an
  unresolved value.

#joynr 0.12.1

This is a minor bug fix release.

##API relevant changes
None.

##Other changes
* **[C++]** Fixed bug during deserialization of joynr messages caused by
  incorrect meta type registration of nested structs.

#joynr 0.12.0

##Notes
* **[Java]** Uint types are not supported in Java: Unsigned values are thus read as
  signed values, meaning for example that 255 is represented as -1 in a Java Byte. The
  Java application is responsible for converting from signed to unsigned values as
  required. Note that this is only an issue if values exceed the largest possible
  values that can be represented by the signed Java values.
* **[Java]** The previously mentioned issue with handling of "number" types and enums in Lists
  has now been repaired.

##API relevant changes
* **[Java]** Java datatype java.util.List has been replaced with Array in the joynr API.
* **[Java]** The onError callback of subscriptions now passes a JoynrRuntimeException as
  input parameter instead of a JoynrException, as application-level exceptions cannot be defined
  for subcription errors.
* **[Java]** The method "getReply" of Future object was renamed to "get".
* **[Java]** The Java Short datatype has been introduced for Franca types UInt16 and Int16, as is
  Java Float now used for the Franca type Float.
* **[C++]** Support of exceptions for methods/attributes. Exceptions at provider side are now
  communicated via joynr to the consumer, informing it about unexpected application-level and
  communication behavior. joynr providers are able to reject method calls by using error enum values
  as modelled in the Franca model.
* **[JS]** Method input/output parameters and broadcast parameters are now consistently
  passed as key-value pairs.
* **[Java,JS,C++]** Harmonized the handling of minimum interval for subscriptions with
  OnChangeSubscriptionQos. Set the MIN value to 0 ms.
* **[Java,JS,C++]** Harmonized the handling of subscription qos parameters for broadcast
  subscriptions. If two subsequent broadcasts occur within the minimum interval, the
  latter broadcast will not be sent to the subscribing entity.

##Other changes
* **[C++]** Fixed bug causing a consumer to crash when subscribing to attributes of type
  enumeration
* **[JS]** Support of methods with multiple output parameters
* **[Java,C++]** Fixed bug with arrays as return parameter types of methods and
  broadcasts and as attribute types of subscriptions
* **[Tooling]** The joynr generator ignores invalid Franca models, and outputs a list of errors to
  the console.

#joynr 0.11.1

This is a minor bug fix release.

##API relevant changes
None.

##Other changes
* **[JS]** Minimum minInterval for subscriptions is 0ms
* **[JS]** The PublicationManager checks if the delay
  between two subsequent broadcasts is below the minInterval of the
  subscription. If yes, the broadcast is not communicated to the
  subscribing entity.
* **[JS]** Allow to load generated datatypes prior to invoking joynr.load
  in the node environment
* **[JS]** Smaller bug fixes in PublicationManager

#joynr 0.11.0

##Notes
* **[Java]** Uint types are not supported in Java: Unsigned values are thus read as
  signed values, meaning for example that 255 is represented as -1 in a Java Byte. The
  Java application is responsible for converting from signed to unsigned values as
  required. Note that this is only an issue if values exceed the largest possible
  values that can be represented by the signed java values.

##Known issues
* **[Java]** Handling of "number" types and enums in Lists is not implemented
  correctly. Accessing these values individually can result in ClassCastExceptions
  being thrown.
* **[Java]** uint16 and int16 declarations in Franca are currently being represented
  as Integer in Java.Though this is not associated with any functional problem, in
  the future int16 types will be generated to Short.
* **[C++]** Missing support of exceptions for methods/attributes. While the
  exception handling is already implemented for Java + JS, required extensions for C++
  are currently under development and planned for the upcoming major release
  0.12.0 mid November 2015.

##API relevant changes
* **[Java]** The onError callback of subscriptions expects now a JoynrException as input parameter
  instead of an empty parameter list. In addition, exceptions received from subscription publication
  are now forwarded to the onError callback.
* **[Java,JS]** Support of exceptions for methods/attributes. Exceptions at provider side are now
  communicated via joynr to the consumer, informing him about unexpected behavior. joynr providers
  are able to reject method calls by using error enum values as associated with the method in the
  Franca model.
* **[JS]** The callback provided at broadcast subscription is now called with key value pairs for
  the broadcast parameters. Previously, the callback has been invoked with individual function
  arguments for each broadcast parameter.
* **]Java,JS,C++]** Harmonized the handling of expiry dates in SubscriptionQos

##Other changes
* **[C++]** Replaced QSharedPointer with std::shared_ptr
* **[C++]** Replaced QDatetime with std counterpart "chrono"
* **[C++]** Replaced log4qt with spdlog
* **[C++]** Fixed bug which prevented the onError callback of async method calls to be called in
  case of unexpected behavior (e.g. timeouts)
* **[Java,JS,C++]** Fixed bug which caused joynr message loss due to wrong time interpreation in
  case of very high expiry dates.
* **[Java,JS]** Enriched the radio example with exception handling

#joynr 0.10.2

This is a minor bug fix release.

##API relevant changes
None.

##Other changes
* **[JS]** Reworked the handling of enums defined in Franca models.
  This resolves issues when using enums as input/output parameter of
  methods in JavaScript.

#joynr 0.10.1

This is a minor bug fix release.

##API relevant changes
None.

##Other changes
* **[Java]** Correct exception handling when messages are not routable
* **[JS]** Integrate JavaScript markdown in general documentation
* **[JS]** Fix bug in documentation regarding the Maven group ID of the joynr
  generators

#joynr 0.10.0

joynr JavaScript is now also officially open source. JavaScript can be run in Chrome or node.js.
Have a look in the [JavaScript Tutorial](JavaScriptTutorial.js) to get started with joynr
JavaScript, and try out the radio app examples to see it all in action.

##Known issues
* **[Java]** Handling of “number” types and enums in Lists is not implemented correctly. Accessing
  these values individually can result in ClassCastExceptions being thrown.
* **[Java]** Uint types not handled correctly: Unsigned values from C++ are read as signed values
  in Java. Workaround: the Java application must convert from signed to unsigned values itself.
  Note that this is only an issue if values exceed the largest possible values that can be
  represented by the signed java values.

##API relevant changes
* **[Java, C++, JS]** In order to fix compatibility in all supported languages with types using
  type collections, the generators now use the spelling of Franca element names as-is for packages,
  type collections, interfaces, etc., meaning that they no longer perform upper/lower case
  conversions on Franca element names. Models that contain elements with identical spelling other
  than case may cause unexpected behavior depending on which operating system is used. Files in
  Windows will be overwritten, for example, while files in Linux will co-exist.
* **[Java, C++, JS]** Franca's error enums are currently supported in Java, but not yet complete in
  JavaScript or C++. We recommend not using FIDLs with Error Enums until 0.11 is released.

##Other changes
* **[Java]** Logging can now be focused on message flow. Set log4j.rootLogger=error and then use a
  single logger to view messages: log4j.logger.io.joynr.messaging.routing.MessageRouterImpl=info
  shows only the flow, =debug shows the body as well.
* **[C++]** Now using Qt 5.5
* **[JS]** Fix radio example made for node, to be compatible with the radio example
  in C++, Java and the browser-based JavaScript application.
* **[Tooling]** Minor fixes in build scripts.
* **[Tooling]** Move java-generator, cpp-generator and js-generator into the tools folder.
  All generator modules have the Maven group ID "io.joynr.tools.generator".
* **[Tooling]** The joynr-generator-standalone supports JavaScript code generation
  language.
* **[Tooling, JS]** The joynr JavaScript build is part of the profile "javascript" of the
  root joynr Maven POM.

#joynr 0.9.4

This is a minor bug fix release.

##API relevant changes
* **[Java, C++, JS]** Use spelling of Franca element names (packages, type collections,
  interfaces, ...) as defined in the model (.fidl files) in generated code. I.e. perform
  no upper/lower case conversions on Franca element names.

##Other changes
* **[C++]** Param datatypes in a joynr request message includes type collection names
* **[JS]** Fix radio example made for node, to be compatible with the radio example
  in C++, Java and the browser-based JavaScript application.
* **[Tooling]** Minor fixes in build scripts.
* **[Tooling]** Move java-generator, cpp-generator and js-generator into the tools folder.
  All generator modules have the Maven group ID "io.joynr.tools.generator".
* **[Tooling]** The joynr-generator-standalone supports JavaScript code generation
  language.
* **[Tooling, JS]** The joynr JavaScript build is part of the profile "javascript" of the
  root joynr Maven POM.

#joynr 0.9.3

This is a minor bug fix release. It includes a preview version of the **joynr JavaScript** language
binding. Have a look in the [JavaScript Tutorial](JavaScriptTutorial.js) to get started with joynr
JavaScript.

##API relevant changes
* **[Java, C++, JS]** Using American English in radio.fidl (renaming favourite into favorite).

##Other changes
None.

#joynr 0.9.2

This is a minor bug fix release.

##API relevant changes
None.

##Other changes
* **[C++]** Problems with receiving messages in libjoynr via WebSockets have been resolved.
* **[Java, C++]** Default domain for backend services is now "io.joynr".

#joynr 0.9.1

This is a minor bug fix release.

##API relevant changes
None.

##Other changes
* **[Android]** callback onProxyCreationError is now called correctly when an error occurs creating
  a proxy. onProxyCreation is no longer called with null.
* **[Java]** problems with multiple calls to register and deregister the same provider have been
  resolved.
* logging settings in the examples have been reduced to focus on the sent and received messages.

#joynr 0.9.0

##API relevant changes
* **[Java, C++]** The provider class hierarchy has been simplified. A class diagram is at
  docs/diagram/ClassDiagram-JavaProvider.png. To implement a provider from scratch, extend
  <Interface>AbstractProvider. To implement a provider based on the default implementation extend
  Default<Interface>Provider.
* **[C++]** Qt-related datatypes have been removed from the API, both in generated classes and in
  runtime classes used for proxy creation, provider registration etc. Std types are now used
  instead.
* **[C++]** Future no longer accepts a callback as well; in order to synchronously retrieve values
  from the future, call Future::getValues.
* **[C++]** getProxyBuilder() has been renamed to createProxyBuilder()
* **[C++]** ProxyBuilder::RuntimeQos has been renamed to MessagingQos (as in Java)
* **[C++]** setProxyQos() has been removed from the ProxyBuilder. Messaging timeouts are set using
  the MessagingQos, while qos attributes related to discovery are set in setDiscoveryQos()
* **[C++]** The async API of proxies for method calls and attribute setters/getters allows
  to provide onSuccess and onError callback functions. OnSuccess is invoked by the joynr runtime
  in case of a successful call, onError in all other cases (e.g. joynr internal errors like
  timeouts).
* **[C++]** The sync API of proxies for method calls and attribute setters/getters now always
  provides a RequestStatus object as return value. This object informs the caller upon successful or
  erroneous execution of the respective call.
* **[Java]** Access control has been activated, meaning that all Java-based providers will not be
  accessible unless the request message passes an access control check. As development of access
  control is ongoing (there is not yet official support for entering access control information in
  the global access control directory), currently providers can be made accessible by using a
  statically-injected access control property. The MyRadioProviderApplication class in
  examples/radio-app provides an example of how this can be done.
* **[Java, C++]** registerCapability has been renamed to registerProvider and no longer takes an
  "auth token", which was a placeholder that is no longer needed.
* **[Java, C++]** Providers may now only be implemented using the asynchronous interface. The
  sychronous provider API has been removed. Providers return by calling onSuccess callback function.
* **[Java, C++]** Franca's multiple output parameters are now supported.
* **[Build]** Added Dockerfiles for building Java and C++ builds, with included scripts. These
  scripts are also used by the joynr project itself in its own CI (Jenkins-based) environment.
* **[Java]** Capability Directory entries on the global directory are now persisted using JPA.

#joynr 0.8.0

##API relevant changes
* **[Java, C++]** Support of broadcast: it is now possible to subscribe to broadcasts on proxy side.
  Providers are able to fire broadcast events, which are then forwarded to subscribed proxies. See
  the [Broadcast Tutorial](Broadcast-Tutorial.md) for more information.
* **[Java, C++]** Support to stop/update an existing subscription: the creation of a new
  subscription returns a unique subscription ID. Supplying this id to the proxy API allows to stop
  or update an existing subscription.
* **[Java, C++]** Generate proxy API according to modifier flags in Franca model: only generate
  setters/getters/subscribeTo methods on proxy side, if respective flags are defined in the Franca
  model (e.g. readOnly implies no setters)
* **[Java, C++]** Names defined in Franca are taken 1:1 into code: the joynr generator framework
  reuses the upper and lower case as defined in the Franca model where possible
* **[Java]** Add copy constructor to complex types of Franca model: for each complex data structure
  in the Franca model, a copy constructor is created in the respective Java class
* **[Java, C++]** Rename subscription listener methods
  * onReceive: Gets called on every received publication
  * onError: Gets called on every error that is detected on the subscription

##Other changes
* **[Tooling]** Enable cleanup capability of joynr generator framework: it is now possible to
  trigger the joynr generator with the "clean" goal, meaning that previously generated files are
  deleted
* **[Tooling]** Create standalone joynr generator: joynr provides now a standalone joynr generator,
  which can be used independent of maven as build environment
* **[Tooling]** The joynr generator framework migrates to xtend 2.7.2
* **[Tooling]** Update Java version from 1.6 to 1.7
* **[Java, C++]** Added ability to radio-app example to apply geocast broadcast filters: the example
  shows how broadcasts can be used to implement a geocast
* **[C++]** Update to CommonAPI version 2.1.4
* **[C++]** C++ cluster controller offers WebSocket messaging interface: the C++ cluster controller
  provides now a WebSocket API to be accessed by joynr applications. The C++ libjoynr version
  supports WebSocket communication with the cluster controller
* **[C++]** Implement message queue: in case the destination address of the joynr message cannot be
  resolved, the message router is now able to queue messages for later delivery
* **[Android]**	Now supporting platform version 19.
* **[Android]**	AsyncTask from the Android SDK went from being executed in parallel in API 10, to
  sequential handling in later Android versions. Since there is no clean way to support the old
  and new semantics without wrapping the class, we are now bumping up support API 19. Prior versions
  are no longer supported.

#joynr 0.7.0
##API relevant changes
* **[Java]** SubscriptionListener is now called AttributeSubscriptionListener, and
  unregisterSubscription renamed unregisterAttributeSubcription (change required to differentiate
  from broadcasts)
* **[Java]** The hostPath property can now be set as joynr.servlet.hostPath.
* **[Java, C++]** SSL support for C++ and Java

##Other changes
* **[C++]** libjoynr and cluster-controller now communicate over a single DBus interface
* **[C++]** introduce MessageRouter on libjoynr and cluster-controller side to resolve next hop for
  messages
* **[C++]** remove EndpointAddress term and use simply Address
* **[Java]** use URL rewriting to implement load balancing on bounce proxy cluster
* **[Java]** enable bounce proxy controller to run in clustered mode
* **[Java]** refactor bounce proxy modules:
  * use Guice injection to configure servlets
  * use RESTful service adapters for messaging related components

#joynr 0.6.0

##API relevant changes
* **[Java]** exceptions: removed checked exceptions from ProxyBuilder
* **[Java]** Check for correct usage of SubscriptionQos
* **[Java]** ChannelUrlDirectoryImpl correctly implements unregisterChannelUrl
* **[Java]** Changes to GlobalCapabilitiesDirectory API causes this version to be incompatible with
  older server installations.
* **[C++]** joynr is now compatible with Qt 5.2
* **[C++]** read default messaging settings from file
  Default messaging settings are now read from file "resources/default-messaging.settings". When
  using the find_package command to resolve joynr, it will set the JOYNR_RESOURCES_DIR variable.
  You can copy the default resources to your bin dir using cmake's file command:

  ```bash
  file(
      COPY ${JOYNR_RESOURCES_DIR}
      DESTINATION ${CMAKE_RUNTIME_OUTPUT_DIRECTORY}
  )
  ```

##Other changes
* **[C++]** cleaning up joynr libraries used in cmake find_package
* **[Java]** refactored messaging project structure for scalability-related components
* **[Java]** definition of RESTful service adapters for messaging related components
* **[Java]** implementation of lifecycle management and performance monitoring for controlled bounce
  proxy
* **[Java]** scalability extensions for channel setup at bounce proxy
* **[Java]** scalability extensions for messaging in non-exceptional situations
* **[Java]** backend: improved shutdown responsiveness
* **[Java]** discovery directory servlet: mvn commands to start for local testing
* **[Java]** logging: preparations to allow logging to logstash (distributed logging)
* **[Java]** binary archives (WAR format) of backend components are available on Maven Central
* **[Java]** Enable backend module "MessagingService" to work with joynr messages of unknown content
  type
* **[Java]** Joynr provides rudimentary embedded database capabilities
* **[Tooling]** Augment features of joynr C++ code generator
* **[Tooling]** Write common util for all generation templates to resolve names of methods, types,
  interaces, arguments, …<|MERGE_RESOLUTION|>--- conflicted
+++ resolved
@@ -1,4 +1,12 @@
-<<<<<<< HEAD
+#joynr 0.22.0
+
+##API relevant changes
+None.
+
+##Other changes
+* **[JS]** Introduced mqtt messaging layer, allowing javascript runtimes including
+  cluster controller functionality to connect to a mqtt broker.
+
 #joynr 0.21.1
 This is a minor bug fix release.
 
@@ -9,16 +17,6 @@
 * **[C++]** Catch websocket exception if connection is not valid anymore. This caused
   the cluster-controller to crash.
 * **[C++]** Fixed installation path of system integration tests.
-=======
-#joynr 0.22.0
-
-##API relevant changes
-None.
-
-##Other changes
-* **[JS]** Introduced mqtt messaging layer, allowing javascript runtimes including
-  cluster controller functionality to connect to a mqtt broker.
->>>>>>> d026f4b6
 
 #joynr 0.21.0
 
