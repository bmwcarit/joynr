/*
 * #%L
 * %%
 * Copyright (C) 2011 - 2017 BMW Car IT GmbH
 * %%
 * Licensed under the Apache License, Version 2.0 (the "License");
 * you may not use this file except in compliance with the License.
 * You may obtain a copy of the License at
 * 
 *      http://www.apache.org/licenses/LICENSE-2.0
 * 
 * Unless required by applicable law or agreed to in writing, software
 * distributed under the License is distributed on an "AS IS" BASIS,
 * WITHOUT WARRANTIES OR CONDITIONS OF ANY KIND, either express or implied.
 * See the License for the specific language governing permissions and
 * limitations under the License.
 * #L%
 */

#include <cstdint>
#include <chrono>
#include <memory>

#include <gtest/gtest.h>
#include <gmock/gmock.h>

#include "tests/JoynrTest.h"

#include "joynr/CcMessageRouter.h"
#include "joynr/ClusterControllerSettings.h"
#include "joynr/LibJoynrMessageRouter.h"

#include "joynr/Semaphore.h"
#include "tests/utils/MockObjects.h"
#include "joynr/system/RoutingTypes/MqttAddress.h"
#include "joynr/system/RoutingTypes/WebSocketAddress.h"
#include "joynr/system/RoutingTypes/WebSocketClientAddress.h"
#include "joynr/MessagingStubFactory.h"
#include "joynr/MessageQueue.h"
#include "joynr/MulticastMessagingSkeletonDirectory.h"
#include "joynr/MqttMulticastAddressCalculator.h"
#include "joynr/SingleThreadedIOService.h"
#include "joynr/WebSocketMulticastAddressCalculator.h"
#include "joynr/Message.h"
#include "joynr/MutableMessage.h"
#include "joynr/ImmutableMessage.h"

using namespace joynr;

template <typename T>
class MessageRouterTest : public ::testing::Test {
public:
    MessageRouterTest() :
        singleThreadedIOService(),
        settings(),
        messagingSettings(settings),
        messageQueue(nullptr),
        messagingStubFactory(nullptr),
        messageRouter(),
        mutableMessage(),
        multicastMessagingSkeletonDirectory(std::make_shared<MulticastMessagingSkeletonDirectory>()),
        brokerURL("mqtt://globalTransport.example.com"),
        mqttTopic(""),
        localTransport(std::make_shared<const joynr::system::RoutingTypes::WebSocketAddress>(
                         joynr::system::RoutingTypes::WebSocketProtocol::Enum::WS,
                         "host",
                         4242,
                         "path")
                       ),
        webSocketClientAddress(std::make_shared<const joynr::system::RoutingTypes::WebSocketClientAddress>("testWebSocketClientAddress")),
        globalTransport(std::make_shared<const joynr::system::RoutingTypes::MqttAddress>(brokerURL, mqttTopic))
    {
        singleThreadedIOService.start();

        messagingStubFactory = std::make_shared<MockMessagingStubFactory>();
        messageRouter = createMessageRouter();

        JoynrTimePoint now = std::chrono::time_point_cast<std::chrono::milliseconds>(std::chrono::system_clock::now());
        mutableMessage.setExpiryDate(now + std::chrono::milliseconds(100));
        mutableMessage.setType(Message::VALUE_MESSAGE_TYPE_ONE_WAY());
    }

    ~MessageRouterTest() override {
        std::remove(settingsFileName.c_str());
    }

protected:
    template<typename U = T,
             typename =  std::enable_if_t<std::is_same<U, LibJoynrMessageRouter>::value>>
    std::shared_ptr<LibJoynrMessageRouter> createMessageRouter(std::vector<std::shared_ptr<ITransportStatus>> transportStatuses = {})
    {
        auto messageQueueForMessageRouter = std::make_unique<MessageQueue<std::string>>();
        messageQueue = messageQueueForMessageRouter.get();

        auto transportNotAvailableQueue = std::make_unique<MessageQueue<std::shared_ptr<ITransportStatus>>>();
        transportNotAvailableQueueRef = transportNotAvailableQueue.get();

<<<<<<< HEAD
        auto libJoynrMessageRouter = std::make_shared<LibJoynrMessageRouter>(
=======
        auto libJoynrMessageRouter = std::make_unique<LibJoynrMessageRouter>(
                    messagingSettings,
>>>>>>> 31c3b0e0
                    webSocketClientAddress,
                    messagingStubFactory,
                    singleThreadedIOService.getIOService(),
                    std::make_unique<WebSocketMulticastAddressCalculator>(localTransport),
                    std::move(transportStatuses),
                    6,
                    std::move(messageQueueForMessageRouter),
                    std::move(transportNotAvailableQueue)
                );
        libJoynrMessageRouter->init();

        return std::move(libJoynrMessageRouter);
    }

    template<typename U = T,
             typename =  std::enable_if_t<std::is_same<U, CcMessageRouter>::value>>
    std::shared_ptr<CcMessageRouter> createMessageRouter(std::vector<std::shared_ptr<ITransportStatus>> transportStatuses = {})
    {
        const std::string globalCcAddress("globalAddress");
        const std::string messageNotificationProviderParticipantId("messageNotificationProviderParticipantId");
        ClusterControllerSettings ccSettings(settings);

        messagingSettings.setRoutingTableCleanupIntervalMs(5000);
        auto messageQueueForMessageRouter = std::make_unique<MessageQueue<std::string>>();
        messageQueue = messageQueueForMessageRouter.get();

        auto transportNotAvailableQueue = std::make_unique<MessageQueue<std::shared_ptr<ITransportStatus>>>();
        transportNotAvailableQueueRef = transportNotAvailableQueue.get();

<<<<<<< HEAD
        auto ccMessageRouter = std::make_shared<CcMessageRouter>(
=======
        return std::make_unique<CcMessageRouter>(
                    messagingSettings,
>>>>>>> 31c3b0e0
                    messagingStubFactory,
                    multicastMessagingSkeletonDirectory,
                    std::unique_ptr<IPlatformSecurityManager>(),
                    singleThreadedIOService.getIOService(),
                    std::make_unique<MqttMulticastAddressCalculator>(globalTransport, ccSettings.getMqttMulticastTopicPrefix()),
                    globalCcAddress,
                    messageNotificationProviderParticipantId,
                    std::move(transportStatuses),
                    6,
                    std::move(messageQueueForMessageRouter),
                    std::move(transportNotAvailableQueue)
                );
        ccMessageRouter->init();
        return std::move(ccMessageRouter);
    }

    SingleThreadedIOService singleThreadedIOService;
    std::string settingsFileName;
    Settings settings;
    MessagingSettings messagingSettings;
    MessageQueue<std::string>* messageQueue;
    MessageQueue<std::shared_ptr<ITransportStatus>>* transportNotAvailableQueueRef;
    std::shared_ptr<MockMessagingStubFactory> messagingStubFactory;

    std::shared_ptr<T> messageRouter;

    MutableMessage mutableMessage;
    std::shared_ptr<MulticastMessagingSkeletonDirectory> multicastMessagingSkeletonDirectory;
    std::string brokerURL;
    std::string mqttTopic;

    std::shared_ptr<const joynr::system::RoutingTypes::WebSocketAddress> localTransport;
    const std::shared_ptr<const joynr::system::RoutingTypes::WebSocketClientAddress> webSocketClientAddress;
    std::shared_ptr<const joynr::system::RoutingTypes::MqttAddress> globalTransport;

    void routeMessageToAddress(){
        joynr::Semaphore semaphore(0);
        std::shared_ptr<ImmutableMessage> immutableMessage = mutableMessage.getImmutableMessage();
        auto mockMessagingStub = std::make_shared<MockMessagingStub>();
        ON_CALL(*messagingStubFactory, create(_)).WillByDefault(Return(mockMessagingStub));
        ON_CALL(*mockMessagingStub, transmit(immutableMessage, A<const std::function<void(const joynr::exceptions::JoynrRuntimeException&)>&>()))
                .WillByDefault(ReleaseSemaphore(&semaphore));
        EXPECT_CALL(*mockMessagingStub, transmit(immutableMessage, A<const std::function<void(const joynr::exceptions::JoynrRuntimeException&)>&>()));
        messageRouter->route(immutableMessage);
        EXPECT_TRUE(semaphore.waitFor(std::chrono::seconds(2)));
    }
};

typedef ::testing::Types<
        LibJoynrMessageRouter,
        CcMessageRouter
    > MessageRouterTypes;

TYPED_TEST_CASE(MessageRouterTest, MessageRouterTypes);<|MERGE_RESOLUTION|>--- conflicted
+++ resolved
@@ -95,12 +95,8 @@
         auto transportNotAvailableQueue = std::make_unique<MessageQueue<std::shared_ptr<ITransportStatus>>>();
         transportNotAvailableQueueRef = transportNotAvailableQueue.get();
 
-<<<<<<< HEAD
         auto libJoynrMessageRouter = std::make_shared<LibJoynrMessageRouter>(
-=======
-        auto libJoynrMessageRouter = std::make_unique<LibJoynrMessageRouter>(
                     messagingSettings,
->>>>>>> 31c3b0e0
                     webSocketClientAddress,
                     messagingStubFactory,
                     singleThreadedIOService.getIOService(),
@@ -130,12 +126,8 @@
         auto transportNotAvailableQueue = std::make_unique<MessageQueue<std::shared_ptr<ITransportStatus>>>();
         transportNotAvailableQueueRef = transportNotAvailableQueue.get();
 
-<<<<<<< HEAD
         auto ccMessageRouter = std::make_shared<CcMessageRouter>(
-=======
-        return std::make_unique<CcMessageRouter>(
                     messagingSettings,
->>>>>>> 31c3b0e0
                     messagingStubFactory,
                     multicastMessagingSkeletonDirectory,
                     std::unique_ptr<IPlatformSecurityManager>(),
