--- conflicted
+++ resolved
@@ -294,7 +294,7 @@
         JOYNR_LOG_ERROR(logger,
                         "Unable to handle subscription request object from: {} - no publication "
                         "manager available",
-                        message.toLogMessage());
+                        message->toLogMessage());
         return;
     }
 
@@ -318,24 +318,14 @@
         // Dispatcher will call publicationManger->restore when a new provider is added to
         // activate
         // subscriptions for that provider
-<<<<<<< HEAD
         publicationManagerSharedPtr->add(
-                message.getSender(), message.getRecipient(), subscriptionRequest);
+                message->getSender(), message->getRecipient(), subscriptionRequest);
     } else {
-        publicationManagerSharedPtr->add(message.getSender(),
-                                         message.getRecipient(),
+        publicationManagerSharedPtr->add(message->getSender(),
+                                         message->getRecipient(),
                                          std::move(caller),
                                          subscriptionRequest,
                                          messageSender);
-=======
-        publicationManager->add(message->getSender(), message->getRecipient(), subscriptionRequest);
-    } else {
-        publicationManager->add(message->getSender(),
-                                message->getRecipient(),
-                                std::move(caller),
-                                subscriptionRequest,
-                                messageSender.get());
->>>>>>> 31c3b0e0
     }
 }
 
@@ -348,7 +338,7 @@
         JOYNR_LOG_ERROR(logger,
                         "Unable to handle multicast subscription request object from: {} - no "
                         "publication manager available",
-                        message.toLogMessage());
+                        message->toLogMessage());
         return;
     }
 
@@ -359,26 +349,14 @@
     } catch (const std::invalid_argument& e) {
         JOYNR_LOG_ERROR(
                 logger,
-<<<<<<< HEAD
-                "Unable to deserialize multicast subscription request object from: {} - error: {}",
-                message.toLogMessage(),
-=======
                 "Unable to deserialize broadcast subscription request object from: {} - error: {}",
                 message->toLogMessage(),
->>>>>>> 31c3b0e0
                 e.what());
         return;
     }
 
-<<<<<<< HEAD
     publicationManagerSharedPtr->add(
-            message.getSender(), message.getRecipient(), subscriptionRequest, messageSender);
-=======
-    publicationManager->add(message->getSender(),
-                            message->getRecipient(),
-                            subscriptionRequest,
-                            messageSender.get());
->>>>>>> 31c3b0e0
+            message->getSender(), message->getRecipient(), subscriptionRequest, messageSender);
 }
 
 void Dispatcher::handleBroadcastSubscriptionRequestReceived(
@@ -393,7 +371,7 @@
         JOYNR_LOG_ERROR(logger,
                         "Unable to handle broadcast subscription request object from: {} - no "
                         "publication manager available",
-                        message.toLogMessage());
+                        message->toLogMessage());
         return;
     }
 
@@ -418,24 +396,14 @@
         // Dispatcher will call publicationManger->restore when a new provider is added to
         // activate
         // subscriptions for that provider
-<<<<<<< HEAD
         publicationManagerSharedPtr->add(
-                message.getSender(), message.getRecipient(), subscriptionRequest);
+                message->getSender(), message->getRecipient(), subscriptionRequest);
     } else {
-        publicationManagerSharedPtr->add(message.getSender(),
-                                         message.getRecipient(),
+        publicationManagerSharedPtr->add(message->getSender(),
+                                         message->getRecipient(),
                                          std::move(caller),
                                          subscriptionRequest,
                                          messageSender);
-=======
-        publicationManager->add(message->getSender(), message->getRecipient(), subscriptionRequest);
-    } else {
-        publicationManager->add(message->getSender(),
-                                message->getRecipient(),
-                                std::move(caller),
-                                subscriptionRequest,
-                                messageSender.get());
->>>>>>> 31c3b0e0
     }
 }
 
@@ -458,7 +426,7 @@
         JOYNR_LOG_ERROR(logger,
                         "Unable to handle subscription stop object from: {} - no publication "
                         "manager available",
-                        message.toLogMessage());
+                        message->toLogMessage());
         return;
     }
     publicationManagerSharedPtr->stopPublication(subscriptionStop.getSubscriptionId());
