<<<<<<< HEAD
# joynr 0.30.0
=======
# joynr 0.29.2
>>>>>>> c7887009

## API relevant changes
None.

<<<<<<< HEAD
## Configuration property changes
* **[C++]** Made the following properties configurable. See
  default-messaging.settings for more details.
  * `routing-table-grace-period-ms`
  * `routing-table-cleanup-interval-ms`

## Other changes
* **[C++]** The internal routing table can now be cleaned up.
  Routing entries which have been created for handling a request from
  global can be removed when the ttl + grace period has passed.
* **[C++]** TLS client certificates for secure websocket connections with empty common name (CN)
  field are not accepted any longer.
* **[C++]** If a LibJoynr instance was configured to use SSL but no keychain
 was provided to the JoynrRuntime::create method, it will report a fatal error
 and throw a JoynrRuntimeException.
=======
## Other changes
* **[C++]** The class `Url` now accepts IPv6 addresses in hexadecimal format.
  * If the constructor is called with a single URL string then the IPv6 hex part
  must be enclosed by square brackets as follows:
  ```
  Url("https://user:password@[abcd:dcba:0123:3210:4567:7654:3456:6543]:4040/script?query=somequery#fragment")
  ```
  Please note: Symbolic hostnames of hosts reachable via IPv6 must be specified
  as usual without square brackets.
  * If the constructor is called with multiple parameters, only the address is
  to be used without square brackets, example:
  ```
  Url("https", "user", "password", "abcd:dcba:0123:3210:4567:7654:3456:6543", ...)
  ```
* **[C++]** Properties whose value is of URL format (e.g. `broker-url`) can now be
  configured with URL strings containing IPv6 addresses in hexadecimal format as
  accepted by the `Url` class.
>>>>>>> c7887009

# joynr 0.29.1

## API relevant changes
None.

## Other changes
* **[C++]** Introduced ProviderReregistrationController interface which is implemented
 by the cluster-controller and can be accessed by creating the corresponding proxy.
 It allows to trigger the re-registration of globally visible providers which are
 registered at the corresponding cluster-controller instance.
* **[JS]** Use require instead of requirejs.

# joynr 0.29.0

## API relevant changes
* **[C++]** JoynrRuntime::createRuntimeAsync and JoynrRuntime::createRuntime now accept an
  optional IKeychain argument. See the [C++ Documentation](cplusplus.md) for more information.

## Configuration property changes
* **[Java]** See the [Java Configuration Reference](JavaSettings.md) for
  details about these newly introduced properties:
  * `PROPERTY_DISCOVERY_DEFAULT_TIMEOUT_MS`
  * `PROPERTY_DISCOVERY_RETRY_INTERVAL_MS`
  * `PROPERTY_KEY_MQTT_MAX_MESSAGE_SIZE_BYTES`
  * `PROPERTY_MAX_DELAY_WITH_EXPONENTIAL_BACKOFF_MS`
  * `PROPERTY_REPEATED_MQTT_MESSAGE_IGNORE_PERIOD_MS`
  * `PROPERTY_ROUTING_MAX_RETRY_COUNT`
* **[Java]** Renamed property `PROPERTY_MAX_MESSAGES_INQUEUE` to
  `PROPERTY_MAX_INCOMING_MQTT_MESSAGES_IN_QUEUE`. Please note that
  joynr will ignore messages if the MQTT queue is full by not sending an PUBACK
  for the message (QOS 1). joynr requires that the message is resend by the MQTT
  broker at a later point in time. If the resend time intervall of the broker is
  too high, an additional delay will be introduced. Please make sure to set the
  resend intervall of your MQTT broker appropriately.
* **[JS]** Made default discoveryQos configurable via provisioning. See the
  [Javascript Configuration Reference](JavaScriptTutorial.md) for more details.
* **[C++]** Made the following properties configurable. See
  default-messaging.settings for more details.
  * `discovery-default-retry-interval-ms`
  * `discovery-default-timeout-ms`
  * `mqtt-max-message-size-bytes`
* **[C++, Java, JS]** Changed default values for the following properties:
  * Discovery expiry interval set to 6 weeks
  * Discovery timeout interval set to 10 minutes
  * Discovery retry interval set to 10 seconds

## Other changes
None.

# joynr 0.28.1

## API relevant changes
None.

## Other changes
* **[JS]** Changed node node-localstorage to node-persist to avoid too long filenames
* **[C++]** LocalCapabilitiesDirectory does not store multiple entries for a single participantId

# joynr 0.28.0

## API relevant changes
* **[C++, API]** Ease implementation of SubscriptionListener for empty broadcasts.
* **[C++, API]** createJoynrRuntime*(...) APIs now return shared_ptr instead of unique_ptr
* **[C++, API]** createProxyBuilder*(...) APIs now return shared_ptr instead of unique_ptr
* **[C++, API]** proxyBuilder->build*(...) APIs now return shared_ptr instead of unique_ptr

## Other changes
* **[C++]** joynr accepts files which have size at most 2 GB.
* **[Java, Properties]** Changed default values of joynr.messaging.mqtt.keepalivetimersec (new value: 30s) and
 joynr.messaging.mqtt.connectiontimeoutsec (new value: 60s)
* **[JS]** Updated wscpp version to 0.2.4
* **[C++, Java, JS]** Updated smrf version ot 0.2.1
* **[C++]** Add cluster-controller property for MQTT CA certificate folder path.
* **[C++, Java]** Always log MQTT client ID.

# joynr 0.27.4

## API relevant changes
None.

## Other changes
* **[C++]** Fixed crash which can occur when a queued message cannot be routed due to expired timeout.

# joynr 0.27.3

## API relevant changes
None.

## Other changes
* **[C++]** Fixed crash which occurs when a LibJoynrRuntime is destroyed before the init method was called.

# joynr 0.27.2

## API relevant changes
None.

## Other changes
* **[JEE]** Applications can inject a MqttClientIdProvider to generate an id for the mqtt client.
  The producer method must be annotated with JoynrMqttClientIdProvider.
* **[Java,C++,JS]** updated SMRF dependency to 0.2.0 which introduces an incompatibility with any previous version
* **[C++]** Fixed potential crash when a proxy is used after a joynr runtime was deleted.

# joynr 0.27.1

## API relevant changes
None.

## Other changes
* **[JEE]** Fixed cleanup of thread pool when application is undeployed
* **[C++]** Mosquitto Connection uses now internal Mosquitto Loop thread handling.
* **[C++]** Cleaned up MessagingSettings. All settings which correspond to `seconds` time unit,
  have now `seconds` suffix.

# joynr 0.27.0

## API relevant changes
* **[C++]** virtual methods (such as `clone()`) are only generated for polymorphic datatypes
* **[C++]** floating point members of generated datatypes are now compared w.r.t. a specific precision;
  `operator==` uses a fixed precision of `4` ULPs (Units in the Last Place); the `equals()` method can be used to perform
  comparison with a custom precision

## Other changes
* **[C++]** The cluster controller can be configured in such a way that access control checks are performed
  only with locally provisioned or cached data. The configuration is done by using the
  `access-control/use-ldas-only` property in the cluster controller settings.
* **[Java]** Introduced property joynr.messaging.maxmessagesinqueue to restrict number of messages being processed
  at a time. See the [Java Configuration Reference](JavaSettings.md) for more details.
* **[Java]** Introduced property joynr.messaging.routingtablegraceperiodms.
  See the [Java Configuration Reference](JavaSettings.md) for more details.
* **[Java]** Introduced property joynr.messaging.routingtablecleanupintervalms.
  See the [Java Configuration Reference](JavaSettings.md) for more details.
* **[Java]** RawMessagingPreprocessor will be injected in JeeMqttMessagingSkeletonProvider correctly

# joynr 0.26.0

## API relevant changes
* **[JavaScript]** It is now possible to register a provider with a preconfigured
  participantId. The application is responsible to ensure that the participantId is
  unique, globally or locally depending on the provider's scope. See the JSDoc for more
  information.
* **[Java, JEE]** RawMessagingPreprocessor now accepts a byte array as an input parameter and returns
  a byte array instead of a string.
* **[Java]** JoynrMessageProcessor uses the new SMRF message types: MutableMessage for outgoing messages
  and ImmutableMessage for incoming messages.

## Other changes
* **[Java,C++,JS]** HTTP communication is not supported at the moment
* **[JS]** Browser based environments, e.g. radio-js, are not supported at the moment
* **[JS]** Direct MQTT based communication is not supported at the moment.
  Please use the WebSocketLibjoynrRuntime to connect to external cluster controller handling
  the MQTT connection to the backend.
* **[JS]** Introduced mandatory dependency to the 'wscpp' module (https://github.com/bmwcarit/wscpp)
  for the node environment.
* **[Java]** Global Discovery and Global Domain Access Controller via Jetty using HTTP based
  communication are no longer supported, please use the JEE implementations based
  on MQTT communication instead
* **[Java]** Updated to use of Jackson 2.8.8 in order to improve compatibility with Payara.

## Backward compatibility
This version of joynr is NOT compatible with previous versions due to internal changes:
* **[cluster-controller]** cluster-controller expects libjoynr to signal globally visible providers
* **[messaging layer]** Switched to SMRF messaging format.

# joynr 0.25.3

## API relevant changes
None.

## Other changes
* **[C++]** setting "discovery-entry-expiry-interval-ms" can now store values up to 2^63-1

# joynr 0.25.2

## API relevant changes
None.

## Other changes
* **[C++]** libCommon has been moved to libJoynr. This fixes issues with static linking with libjoynr.
* **[JEE]** Shutdown MQTT client when undeploying WebApp.

# joynr 0.25.1

## API relevant changes
None.

## Other changes
* **[C++]** Fixed a race condition in DelayedScheduler potentially leading to an assertion.
* **[JEE]** Fixed Mqtt reconnect bug by updating the mqtt-client

# joynr 0.25.0

## API relevant changes
* **[JEE]** Applications can inject a RawMessagingPreprocessor to modify or inspect messages arriving
  via MQTT
* **[JAVA/JEE]** JoynrMessageProcessor.process was divided into a processOutgoing and processIncoming
  method. The processOutgoing method is called right after a message was created that will be sent
  to another Joynr instance. The processIncoming method is called for messages which were received
  from another Joynr instance.

## Other changes
* **[C++]** Added POSIX signal handling which can control starting/stopping external communication
in cluster-controller process. It can also trigger termination of the cluster-controller process.
See [Joynr C++ configuration reference](CppConfigurationReference.md) for more information.

# joynr 0.24.1

## API relevant changes
None.

## Other changes
* **[Java]** Fixed a bug where enumeration parameters in fire and forget method calls
  were improperly deserialized on provider side, leading to an exception.

# joynr 0.24.0

## API relevant changes
* **[All]** Added 'encrypt' to MessagingQos (incl. additional constructors, getter/setter),
  existing MessagingQos APIs remain working
* **[C++]** Providers can be (un)registered asynchronously through `(un)registerProviderAsync`
* **[All]** The 'GlobalDomainAccessController' interface has been split up into 3 interfaces:
  'GlobalDomainRoleController' (contains the 'role' based APIs),
  'GlobalDomainAccessController' (contains the read-only getter & broadcast APIs for
  master / mediator / owner access and registration control entries) and
  'GlobalDomainAccessControlListEditor' (contains the modification related APIs for
  master / mediator / owner access and registration control entries)
  See `basemodel/src/main/franca/joynr/*.fidl` for details.
* **[Java]** Moved and changed property `JeeIntegrationPropertyKeys.
  JEE_ENABLE_SHARED_SUBSCRIPTIONS="joynr.jeeintegration.enable.sharedsubscriptions"` to `MqttModule.
  PROPERTY_KEY_MQTT_ENABLE_SHARED_SUBSCRIPTIONS="joynr.messaging.mqtt.enable.sharedsubscriptions"`
* **[Java]** MQTT shared subscriptions are not restricted to JEE any longer
* **[All]** Added 'compress' to MessagingQos (available with Java/C++ solely via
  getter/setter, in JS also via constructor), existing MessagingQos APIs remain working
* **[All]** Multiple global transports cannot be used in parallel any longer, either Mqtt
  or Http has to be used
* **[All]** Mqtt / Jee joynr backend services are used by default now (set in default settings).
  * To use the http backend in **Java**, set DISCOVERYDIRECTORYURL and DOMAINACCESSCONTROLLERURL
    as explained in the [Java Configuration Reference](JavaSettings.md).
  * To use the http backend in **C++**, change the cluster controller's messaging settings:
    set "broker-url" to the bounceproxy's url (e.g. "http://localhost:8080/bounceproxy/"),
    set "capabilities-directory-url" to the capabilities directory's channel url (e.g.
    "http://localhost:8080/discovery/channels/discoverydirectory_channelid/"),
    set "capabilities-directory-channelid" to "discoverydirectory_channelid" (default is the
    serialized Mqtt address of the global discovery directory)
  * To use the http backend in **JS**, start a C++/Java cluster controller configured to use
    the http backend (see above)
* **[C++]** Removed messaging setting bounceproxy-url since it is not possible to use http
  (bounceproxy) in parallel with mqtt (broker)

## Other changes
* **[C++]** Access control can be activated in the cluster-controller. Default: OFF.
  Refer to [cluster controller settings](ClusterControllerSettings.md) for more info.
* **[Java]** Added properties (`PROPERTY_KEY_MQTT_KEEP_ALIVE_TIMER_SEC`,
  `PROPERTY_KEY_MQTT_CONNECTION_TIMEOUT_SEC` and `PROPERTY_KEY_MQTT_TIME_TO_WAIT_MS`) to
  configure the MQTT connection. See [JavaSettings](JavaSettings.md) for more information.
* **[C++]** Moved to muesli 0.3.1 for serialization of boost::multi_index containers
* **[Java]** Allow to set prefixes of Mqtt topics, see [JavaSettings](JavaSettings.md).
* **[C++]** Allow to set prefixes of Mqtt topics in cluster-controller settings:
  `mqtt-multicast-topic-prefix` and `mqtt-unicast-topic-prefix`
* **[Java]** Added property (`PROPERTY_ACCESSCONTROL_ENABLE`) to enable access control checks.
  See [JavaSettings](JavaSettings.md) for more information.

# joynr 0.23.2

## API relevant changes
None.

## Other changes
* **[JEE]** Fixed issue that caused joynr not to start correctly with debug logging enabled
* **[Java]** Do not send customHeaders as their own json object
* **[Java]** Made MQTT reconnect behavior more robust

# joynr 0.23.1

## API relevant changes
* **[C++]** createRuntimeAsync returns runtime directly instead of via a callback;
  the runtime must not be used until the onSuccess callback is called
* **[C++]** ProxyBuilder::buildAsync will not block if arbitration is not possible

## Other changes
* **[C++, Java, JS]** Fix bugs in code generation for typedef.

# joynr 0.23.0

## API relevant changes
* **[JEE]** Providers are no longer deregistered automatically when the application is shutdown.
* **[C++]** Proxy builder returns a std::unique_ptr to the created proxy instead of a raw pointer.
* **[C++]** Joynr runtime returns a std::unique_ptr to a created proxy builder instead of a raw pointer.
* **[C++]** Created joynr runtime is returned as a std::unique_ptr.
* **[All]** Introduce MulticastSubscriptionQos for non selective broadcasts.
* **[All]** Removed deprecated time related APIs from `SubscriptionQos`, `PeriodicSubscriptionQos`,
  `OnChangeSubscriptionQos`, `OnChangeWithKeepAliveSubscriptionQos`,
  `HeartbeatSubscriptionInformation`, `DiscoveryQos`
* **[JS]** Removed deprecated `capabilities` member from runtimes
* **[JS]** Removed deprecated `registerCapability`, `unregisterCapability` methods from
  `CapabilitiesRegistrar`
* **[C++, Java]** Removed deprecated `providerQos` attribute from provider and related
  `registerProvider` API (without `providerQos` parameter) from `JoynrRuntime`
* **[Java]** Removed deprecated `CAPABILITYDIRECTORYURL` from provisioning
* **[All]** Removed deprecated `outputHeaderPath` member from AbstractJoynGeneratorMojo
* **[C++]** createRuntimeAsync error callback exception parameter is now a const reference.
* **[C++]** Removed method `setCached()` from ProxyBuilder
* **[C++]** Removed protected member `cache` from ProxyBase, ProxyFactory

## Other changes
* **[C++]** fix lifetime issue in JoynrMessagingConnector

# joynr 0.22.4

## API relevant changes
None.

## Other changes
* **[C++, JS, Java]** Apply configurable Time To Live (TTL) Uplift to each outgoing message and to
  the expiry date of subscriptions

# joynr 0.22.3

## API relevant changes
None.

## Other changes
* **[C++]** fix MQTT connection to broker blocked after first message was sent
* **[JS]** fix typing issues with maps of structs
* **[JS]** fix receiving too many multicast publications when provider and proxy are in same
  libjoynr
* **[C++]** Bugfix: Provider and consumers do not crash after reconnect to cluster-controller

# joynr 0.22.2

## API relevant changes
None.

## Other changes
* **[C++]** Bugfix: MQTT sender blocks message router thread in case of connection to broker not
  established.

# joynr 0.22.1

## API relevant changes
None.

## Other changes
* **[JS]** Bugfix: For non-selective broadcast subscriptions the listeners could be called too
  often if multiple matching listeners were found.

# joynr 0.21.4

## API relevant changes
None.

## Other changes
* **[C++]** Fix bug in generated data types if base and derived classes have different
  package names.

# joynr 0.22.0

## API relevant changes
* **[Java]** constant PROPERTY_MESSAGING_PRIMARYGLOBALTRANSPORT has been moved to
  io.joynr.messaging.MessagingPropertyKeys
* **[C++]** During a provider call a call context can be queried which provides the creator user id
  field from the joynr message. Please delete the broadcastsubscriptionrequest-persistence-file and
  subscriptionrequest-persistence-file because the file format changed.
* **[C++]** Introduced async proxy creation. ProxyBuilder now provides a buildAsync method which
  accepts a success and an error callback as parameters.
* **[C++]** Introduced async joynr runtime creation. See JoynrRuntime::createRuntimeAsync for more
  information.
* **[C++]** joynr can now be built with a static and a dynamic log level. The corresponding cmake
  properties are called JOYNR_MAX_LOG_LEVEL and JOYNR_DEFAULT_RUNTIME_LOG_LEVEL. In order to change
  the dynamic log level at runtime a environment variable, which is called "JOYNR_LOG_LEVEL", must
  be exported before any joynr component starts. The runtime log levels are called "TRACE", "DEBUG",
  "INFO", "WARNING", "ERROR" and "FATAL".
* Non-selective broadcasts work only with MQTT until further notice.
  HTTP is currently not supported.
* Non-selective broadcasts support partitions to control broadcast delivery to subscribers.
  * **[C++]** On provider side the fire broadcast method has now an optional partitions argument;
    see [C++ documentation for firing a broadcast](cplusplus.md#firing-a-broadcast). On consumer
    side the subscribe method has now an optional partitions argument; see [C++ documentation for
    subscribing to a broadcast](cplusplus.md#subscribing-to-a-%28non-selective%29-broadcast). The
    subscription ID parameter of the subscribe method for updating an existing subscription moved
    from the last to the first position in the argument list. In addition, it also has now an
    optional partitions argument; see [C++ documentation for updating an existing subscription]
    (cplusplus.md#updating-a-%28non-selective%29-broadcast-subscription).
  * **[Java]** On provider side the fire broadcast method has now an optional varargs argument to
    provide partitions; see [Java documentation for firing a broadcast](java.md#firing-a-broadcast).
    On consumer side the subscribe method has now an optional varargs argument to provide
    partitions; see [Java documentation for subscribing to a broadcast]
    (java.md#subscribing-to-a-%28non-selective%29-broadcast). The subscription ID parameter of the
    subscribe method for updating an existing subscription moved from the last to the first position
    in the argument list. In addition, it has now an optional varargs argument to provide
    partitions; see [Java documentation for updating an existing subscription]
    (java.md#updating-a-%28non-selective%29-broadcast-subscription).
  * **[JS]** On provider side the fire broadcast method has now an optional partitions argument; see
    [JavaScript documentation for firing a broadcast](javascript.md#sending-a-broadcast). On
    consumer side the subscribe method has now an optional partitions entry in the subscription
    settings object; see [JavaScript documentation for subscribing to a broadcast]
    (javascript.md#subscribing-to-a-%28non-selective%29-broadcast). The subscription settings object
    of the subscribe method for updating an existing subscription has also an optional partitions
    entry; see [JavaScript documentation for updating an existing subscription]
    (javascript.md#updating-a-%28non-selective%29-broadcast-subscription).

## Other changes
* **[JS]** Introduced mqtt messaging layer, allowing javascript runtimes including
  cluster controller functionality to connect to a mqtt broker.
* On top of MQTT messaging, joynr uses now a multicast approach to send non-selective broadcast
  publications instead of sending an unicast message to each subscriber. See the [Multicast Concept
  Documentation](../docs/multicast.md) for more details. This change breaks the compatibility on the
  messaging layer to joynr version 0.21.x.

# joynr 0.21.3

## API relevant changes
None.

## Other changes
* **[JS]** Fix bug which prevents successful restore of persisted broadcast subscription
  requests

# joynr 0.21.2

## API relevant changes
None.

## Other changes
* **[C++]** Fix cluster controller crash if many persisted discovery entries are present

# joynr 0.21.1

## API relevant changes
None.

## Other changes
* **[C++]** Catch websocket exception if connection is not valid anymore. This caused
  the cluster-controller to crash.
* **[C++]** Fixed installation path of system integration tests.

# joynr 0.21.0

## API relevant changes
* **[JEE]** Ability to specify individual domains for providers via new
  `@ProviderDomain` annotation. See
  [JEE Documentation / Customising the registration domain](jee.md#provider_domain).
* **[Java, JS, C++]** Introduce LastSeen arbitration strategy and set it as default arbitration.
* **[JEE]** Ability to publish multicast messages by injecting the
  subscription publisher. See [JEE Documentation / Publishing Multicasts](jee.md#publishing_multicasts).

## Other changes
* **[Java, C++]** The local capabilities directory will periodically be checked for
  expired discovery entries, and any which have expired will be purged from the
  caches.
  In Java, the interval at which the entries are checked can be configured using
  the `joynr.cc.discovery.entry.cache.cleanup.interval` property (See also the
  [Java Configuration Guide](JavaSettings.md#ExpiredDiscoveryEntryCacheCleaner)).
  In C++ the interval can be configured using the
  `messaging/purge-expired-discovery-entries-interval-ms` key in the messaging
  settings.
* **[C++]** Build variable `USE_PLATFORM_GTEST_GMOCK` now defaults to ON so that
  it is consistent with the other `USE_PLATFORM_*` variables.
* **[C++]** Reduced the number of threads which are used by a cluster controller instance
* **[C++]** The dependency to Qt is now fully removed.

# joynr 0.20.4

## API relevant changes
None.

## Other changes
* **[C++]** Fixed an issue which caused a high CPU load when a client disconnected from a
  cluster controller.

# joynr 0.20.3

## API relevant changes
None.

## Other changes
* **[JS]** Fix bug which resulted in improper shutdown of joynr.

# joynr 0.20.2

## API relevant changes
None.

## Other changes
* **[JS]** Fixed bug which caused exception when loading persisted
  subscriptions during startup.

# joynr 0.20.1

## API relevant changes
* **[Java]** The BroadcastSubscriptionListener is now able to get informed about succeeded
  subscription requests. For this purpose, it implements a callback having
  the following signature: public void onSubscribed(String subscriptionId).
  In case of failure the onError callback can be invoked with a SubscriptionException.

## Other changes
* **[Java]** the MQTT client now performs a manual re-connect and re-subscribe if the
  connection is lost, because the Paho auto reconnect and persistent subscriptions
  are buggy in the version we're using.
* moved to muesli 0.1.2 to get its bugfix

# joynr 0.20.0

## API relevant changes
* **[JS]** The SubscriptionListener is now able to get informed about succeeded
  subscription requests. For this purpose, he can implement a callback having
  the following signature: void onSubscribed(subscriptionId). In case of
  failure the onError callback can be invoked with a SubscriptionException.
* **[JS]** The consumer is able to synchronize to subscription requests.
  The promise returned by <Interface>Proxy.subscribeTo<Attribute|Broadcast> is
  resolved, once the subscription request has been successfully delivered to the
  interface provider. In case of failure, it can be rejected with a
  SubscriptionException.
* **[Java]** The AttributeSubscriptionAdapter is now able to get informed about succeeded
  subscription requests. For this purpose, it implements a callback having
  the following signature: public void onSubscribed(String subscriptionId).
  In case of failure the onError callback can be invoked with a SubscriptionException.
* **[Java]** The consumer is able to synchronize to subscription requests.
  The subscribeTo<BroadcastName> and subscribeTo<AttributeName> methods
  now return a Future that is resolved once the subscription request has been
  successfully delivered to the interface provider. The get() method of the
  Future returns the subscriptionId on successful execution or can throw
  a SubscriptionException in case of failure.
* **[C++]** The ISubscriptionListener interface is now able to get informed about succeeded
  subscription requests. For this purpose, it can implement a callback having
  the following signature: virtual void onSubscribed(const std::string& subscriptionId).
  In case of failure the onError callback can be invoked with a SubscriptionException.
* **[C++]** The consumer is able to synchronize to subscription requests.
  The subscribeTo<BroadcastName> and subscribeTo<AttributeName> methods
  now return a Future that is resolved once the subscription request has been
  successfully delivered to the interface provider. The get() method of the
  Future returns the subscriptionId on successful execution or can throw
  a SubscriptionException in case of failure.
* **[Java]** Static capabilities provisioning can now be specified as a URI.
  See the [Java Configuration Guide](JavaSettings.md) for details.
* **[Java]** the domain access controller now has it's own property with which one can set its
  URI rather than it using the discovery directory URI. See the documentation to
  `DOMAINACCESSCONTROLLERURL` in the [Java Configuration Guide](JavaSettings.md) for details.
* **[Java]** when specifying the discovery directory or domain access controller URIs via
  configuration properties, it is now __not__ necessary to specify the participant IDs as well.
* **[JS]** Optional expiryDateMs (mills since epoch) can be passed to registerProvider. Default
  value is one day from now.
* **[JEE]** Added ability to specifiy message processors which can be used to, e.g., add custom
  headers to outgoing joynr messages. See the [JEE Documentation](jee.md) for details.
* **[Java]** the container classes for multi-out return values are now marked with an interface:
  `MultiReturnValuesContainer`.
* **[C++]** the QoS parameter has to be passed as std::shared_ptr to the `subscribeTo...` methods
* **[C++]** Joynr runtime object can be created with a settings object as well as with a path
  to a settings file.

## Other changes
* **[JEE]** a JEE version of the discovery service was added which can be deployed to EE
  containers like, e.g., Payara.
* **[JEE]** corrected configuration of Radio App JEE and System Integration Tests sit-jee-app
  to match the new capabilities provisioning and some other minor fixes.
* **[Java, JS, C++, JEE]** Ability to specify effort to be expent on ensuring delivery of
  messages. When set to `best effort` and using MQTT as transport, this results in a QoS 0
  MQTT message being sent (fire-and-forget). See `MessagingQosEffort` classes in each language.
* **[C++]** muesli is now used as serializer; it can be found at https://github.com/bmwcarit/muesli

# joynr 0.19.5

## API relevant changes
None.

## Other changes
* **[C++]** Fix multi-threading issue in LocalCapabilitiesDirectory.

# joynr 0.19.4

## API relevant changes
None.

## Other changes
* **[C++]** Correctly load persisted routing table in the LibJoynrRuntime.

# joynr 0.19.3

## API relevant changes
* **[C++]** Add new API to create joynr runtime with settings object.

## Other changes
* **[JS]** Support attributes starting with capital letters.

# joynr 0.19.2

## API relevant changes
None.

## Other changes
* **[C++]** Do not crash joynr runtime if writing persistency files fails.

# joynr 0.19.1

## API relevant changes
None.

## Other changes
* **[C++]** Fix issue in the generated JoynrTargets-release.cmake in relation with boost::thread

# joynr 0.19.0

## API relevant changes
* **[Java]** Added ability to pass a callback to the proxyBuilder.build() method to be notified on
  completion (or failure) of the discovery process.

## Other changes
* **[C++, Java, JS]** Enriched the system integration tests to have test from c++/node apps towards
  java jee apps
* **[C++]** Removed option `USE_PLATFORM_DEPENDENCIES` from CMake. By default all dependencies are
  resolved from system installation paths. However, joynr offers options
  (`USE_PLATFORM_<DEPENDENCY>=OFF`) to turn system resolution off. In this case, joynr downloads
  and builds individual dependencies during the joynr build using CMake's ExternalProject_Add
  mechanism.
* **[JS]** The unit-, integration-, system-integration- and intertab-tests are now using the
  [Jasmine](http://jasmine.github.io) 2.4.1 test framework.
  [Karma](https://karma-runner.github.io) is now used as test runner.
* **[Java]** The way in which the global capabilities and domain access control directories are
  provisioned has changed. See `StaticCapabilitiesProvisioning` as well as its entry in the
  [Java Settings documentation](JavaSettings.md) for details.
* **[JEE]** You can now inject the calling principal in providers in order to see who performed
  the call currently being executed.
* **[JEE]** Support for HiveMQ shared subscriptions, which enables clustering using only
  MQTT for communication.

# joynr 0.18.5

## API relevant changes
None.

## Other changes
* **[JEE]** Fixed bug with multi-out return values not being translated
  between container classes and multi-valued deferred instances in the
  `ProviderWrapper`.

# joynr 0.18.4

## API relevant changes
None.

## Other changes
* **[C++]** Fixed high cpu load which occurs when the system time is changed
* **[C++]** Fixed persistency of local capability entries
* **[C++]** Stability fixes for proxy arbitration
* **[JS]** Added reconnect after connection loss for websockets
* **[JS]** Support to clear local storage when loading joynr library

# joynr 0.18.3

## API relevant changes
None.

## Other changes
* **[Java]** Enabled Discovery and ACL addresses to use MQTT
* **[JEE]** Introduced example radio JEE app

# joynr 0.18.2

## API relevant changes
None.

## Other changes
* **[JS]** Fixed bug when using joynr with node version >= 6

# joynr 0.18.1

## API relevant changes
None.

## Other changes
* **[JS]** Include README in joynr node package

# joynr 0.18.0

## API relevant changes
* **[C++, Java, JS]** The communication protocol between local directories on the cluster controller
  and global directories in the backend changed. Please make sure that clients and backend use
  compatible versions.
* **[C++, Java, JS]** Support for fire and forget methods. Methods modelled with
  the franca keyword "fireAndForget" are now supported in the intended way, i.e. no
  reply is expected and allowed for the calling provider.
* **[Java]** Support for multi-addressed proxies. This way, a single proxy can communicate with
  multiple providers at the same time. The consumer can share a number of domains with the proxy
  builder, and depending on the arbitration strategy, multiple providers are connected with the
  returning proxy. In this case, the communication with the proxy is limited to fire and forget
  methods and subscriptions (attributes and broadcasts).
* **[JEE]** MQTT is now used for incoming and outgoing messages by default. The HTTP Bridge
  functionality is still available, but must be explicitely activated by setting the
  `joynr.jeeintegration.enable.httpbridge` property to `true`.
  See
  `io.joynr.jeeintegration.api.JeeIntegrationPropertyKeys.JEE_ENABLE_HTTP_BRIDGE_CONFIGURATION_KEY`
  for details.

## Other changes
* **[Tools]** Refactored joynr generator framework to simplify the maintenance,
   revised its required dependencies.

# joynr 0.17.2

## API relevant changes
None.

## Other changes
* **[JS]** Updated dependency for atmoshpere.js to version 2.3.2. This ensures that
  joynr has no native dependencies in its npm package.

# joynr 0.17.1

## API relevant changes
None.

## Other changes
* Updated disclaimers, added README for npm

# joynr 0.17.0

## API relevant changes
* **[JEE]** Backend JEE applications are now supported natively with new joynr annotations
  @ServiceProvider and @ServiceLocator, allowing applications to focus solely on business logic.
  See [the JEE documentation](JEE.md) for more information.
* **[C++, Java, JS]** Added suffix "Ms" to timing related discoveryQos parameters:
  _discoveryTimeoutMs_, _cacheMaxAgeMs_, and _retryIntervalMs_. The original getters and setters
  are now deprecated and will be removed by the end of 2016.
* **[C++, Java, JS]** Provider and proxy interfaces as well as generated types (structs, enums and
  maps) contain version constants (`MAJOR_VERSION` and `MINOR_VERSION`) that reflect the version set
  in the Franca interface or type collection. Setters for provider version have been removed
  from the API of the ProviderQos.
* **[Java]** Restructured the class hierarchy of the generated providers. The application provider
  now implements an interface free of joynr-internal details. <Interface>AbstractProvider has been
  kept to maintain backwards compatibility, but implementations derived directly from
  <Interace>Provider must change to the new API. Please have a look at the class diagram
  in docs/diagrams for further details about the restructured class hierarchy.
* **[C++, Java, JS]** The communication protocol between local directories on the cluster controller
  and global directories in the backend changed. Please make sure that clients and backend use
  the same versions.
* **[Java]** Renamed setting _joynr.messaging.capabilitiesdirectoryurl_ to
  _joynr.messaging.discoverydirectoryurl_. The older setting will continue to work until the end of
  2016.
* **[JS, C++, Java]** The provider version can no longer be set programmatically in ProviderQos.
  Instead the value as modeled in Franca is generated into the provider interface.
* **[C++, Java, JS]** Support for empty broadcast. Broadcast with no output parameter is now
  supported in all three languages.

## Other changes
* **[C++]** The content of the message router and the local capabilities directory is now persisted
  by default and automatically loaded at cluster-controller startup. Entries are being saved (in
  JSON format) respectively to _MessageRouter.persist_ and to _LocalCapabilitiesDirectory.persist_.
* **[C++, Java, JS]** The backend service ChannelUrlDirectory has been eliminated. Addressing is
  now saved in the Discovery Directory.
* **[JS]** Small fixes in the jsdoc of generated proxies and providers.

# joynr 0.16.0

## API relevant changes
* **[JS, C++, Java]** Unified subscription QoS API among all programming languages.
 * Add suffix "Ms" to timing related subscription QoS parameters such as
   _expiryDateMs_, _publicationTtlMs_, _periodMs_, _alertAfterIntervalMs_, _minIntervalMs_ and
   _maxIntervalMs_. Getters, setters and constants are renamed accordingly.
 * Subscription QoS allows to specify the validity (relative from current time) instead of
   an absolute expiry date. The clearExpiryDate() function removes a previously set expiry date.
 * The clearAlertAfterInterval function removes a previously set alert after interval.
 * Add suffix "_Ms_" to timing related subscription QoS constants (default, min and max values).
 * Add missing default values and min/max limits for the QoS parameters.
 * The old interface is deprecated but still available for backward compatibility reasons and might
   be removed by end of 2016.
* **[C++, Java]** Provider QoS are passed in at provider registration on the joynr runtime. Storing
  the provider QoS in the provider object itself is deprecated and will be removed by the end of
  2016.
* **[JS]** "joynr.capabilities.registerCapabilitiy" is deprecated. Use
  "joynr.registration.registerProvider" instead. "registerCapability" is deprecated and will be
  removed by the end of 2016.
* **[JS]** registerProvider does not take an auth token. When renaming registerCapability to
  registerProvider, make sure also to delete the authToken parameter.
* **[C++, Java, JS]** The maximum messaging TTL is now configurable via messaging settings and
  enforced. The default value is set to 30 days.
 * C++: default-messaging.settings

   ```
   [messaging]
   # The maximum allowed TTL value for joynr messages.
   # 2592000000 = 30 days in milliseconds
   max-ttl-ms=2592000000
   ```
 * Java: defaultMessaging.properties

   ```
   joynr.messaging.maxTtlMs=2592000000
   ```
 * JS: defaultMessagingSettings.js

   ```
   // 30 days
   MAX_MESSAGING_TTL_MS : 2592000000
   ```
* **[C++]** libjoynr uses websocketpp (https://github.com/zaphoyd/websocketpp) to communicate with
  the cluster-controller.
* **[C++]** Use `CMAKE_CXX_STANDARD` to specify the C++ standard. This feature was introduced by
  CMake 3.1. See [\<RADIO_HOME\>/CMakeLists.txt](/examples/radio-app/CMakeLists.txt) on how to use
  it.

## Other changes
* **[C++, Java]** Fix bug in code generation for typedef.
* **[C++]** CMake integration of the joynr generator now available. See
  [\<RADIO_HOME\>/CMakeLists.txt](/examples/radio-app/CMakeLists.txt) on how to use it.

# joynr 0.15.1

## API relevant changes
None.

## Other changes
* **[C++]** Fix segmentation fault in cluster-controller when a libjoynr disconnects.
* **[C++]** Define proper import targets for Mosquitto in the joynr package configuration.
* **[Java]** Use correct MQTT topics to fix incompatibilities with joynr C++.
* **[Java]** Improved stability in websocket implementation.

# joynr 0.15.0

## Notes
* **[Java,C++]** Java and C++ cluster controllers are now able to communciate to an MQTT broker as
  a replacement, or in addition to, the original bounceproxy. Java uses the Eclipse Paho client,
  while C++ uses mosquitto as an MQTT client.
* **[C++]** There is a new build and runtime dependency for the clustercontroller to mosquitto 1.4.7
* **[Java]** Handling of different transport middlewares has been refactored to be much more
  extensible. Using Guice Multibinders, it is now possible for external projects to add transport
  middleware implementations and inject these into the runtime. See the ```joynr-mqtt-client```
  project for an example of how this can be done.
* **[C++]** libjoynr uses libwebsockets of the libwebsockets project (http://libwebsockets.org)
  to communicate with the cluster-controller. Due to an incompatibility with Mac OS X,
  the C++-Websocket-Runtime currently does not work on Mac OS X.

## API relevant changes
* **[C++]** Removed the RequestStatus object returned by joynr::Future::getStatus().
  Instead, an enum named "StatusCode::Enum" is returned.
* **[C++]** joynr code now requires C++14

## Other changes
* **[JS]** Updated the versions of joynr dependencies log4js (0.6.29), requirejs (2.1.22),
  bluebird (3.1.1) and promise (7.1.1). No API impact.
* **[JS]** The several joynr runtimes (e.g. WebSocketLibjoynrRuntime or InProcessRuntime)
  now bring their own default values for joynr internal settings. Thus, joynr
  applications no longer need to provide this information via the provisioning
  object when loading the library.

# joynr 0.14.3

## API relevant changes
None.

## Other changes
* **[C++]** Removed absolute paths from export targets for the install tree.
* **[C++]** Fix segmentation fault in cluster-controller checkServerTime function.
* **[C++]** Added /etc/joynr to settings search path. This is a workaround for builds with
  incorrect CMAKE_INSTALL_PREFIX.

# joynr 0.14.2

## API relevant changes
None.

## Other changes
* **[C++]** Fix dependency resolution in the CMake package config file for joynr.

# joynr 0.14.1

## API relevant changes
None.

## Other changes
* **[JS]** Fixed bug in generated proxies with broadcast subscription requests
  having no filters.

# joynr 0.14.0

## Notes
* **[Java,JS,C++]** Franca `ByteBuffer` is supported.
* **[Java,JS,C++]** Franca `typedef` is supported. For Java and JS, typedefs
  are ignored and the target datatypes are used instead.
* **[C++]** libjoynr does not depend on Qt anymore.
* **[C++]** libjoynr uses libwebsockets of the libwebsockets project (http://libwebsockets.org)
  to communicate with the cluster-controller. Due to an incompatibility with Mac OS X,
  the C++-Websocket-Runtime currently does not work on Mac OS X.

## API relevant changes
* **[C++]** The minimum required version of `gcc` is 4.9.
* **[C++]** The CMake variables when linking against libjoynr have been renamed :
  * `Joynr_LIB_COMMON_*` contains only generic stuff needed to build generated code.
  * `Joynr_LIB_INPROCESS_*` contains stuff needed to build in-process including cluster controller.
* **[C++]** The `onError` callback for async method calls is changed:
  * The error callback has been renamed to `onRuntimeError`.
    Its signature expects a `JoynrRuntimeException`.
  * If the method has an error modeled in Franca, a separate `onApplicationError` callback is
     generated. The signature of this callback expects the generated error `enum` .
* **[Java]** Modify async proxy API for error callbacks. If an error enum is defined
  for methods in Franca, onFailure callback is split into two methods, one for
  modeled Franca errors (called ApplicationExceptison) and one for joynr runtime
  exceptions.

## Other changes
* **[C++]** The logging syntax is changed to the following format:
  `JOYNR_LOG_DEBUG(logger, "this {}: {}", "is", "a message");`
* **[C++]** Fixed bug in filters for broadcast having arrays as output parameters.
* **[JS]** Set version for node dependency module "ws" to 1.0.1.

# joynr 0.13.0

## Notes
* **[Java]** Uint types are not supported in Java: Unsigned values are thus read as
  signed values, meaning for example that 255 is represented as -1 in a Java Byte. The
  Java application is responsible for converting from signed to unsigned values as
  required. Note that this is only an issue if values exceed the largest possible
  values that can be represented by the signed Java values.
* **[C++]** Removing QT dependencies from libjoynr stack is almost done. Final cleanup
  is performed in upcoming releases.
* **[Java,JS,C++]** The JSON serializer in all three languages escapes already escaped
  quotas in strings incorrectly.
* **[Java, Android]** The Android runtime now contains all necessary transitive dependencies in an
  uber jar. The total size has been reduced so that a minimal app with joynr capability is
  now ca. 2.5 MB large, and multi-dexing is no longer necessary.
* **[Java]** The stand-alone cluster controller in Java is in Beta, and is not yet stable.
  Reconnects from clients are not being handled correctly. It is configured statically to
  disallow backend communication, so all discovery / registration requests must be set to
  LOCAL_ONLY / LOCAL.

## API relevant changes
* **[JS]** Async loading of libjoynr (libjoynr.load()) returns a Promise object instead
  expecting a callback function as input parameter. See the
  [JavaScript Tutorial](JavaScriptTutorial.md) for more details.
* **[Java,JS,C++]** Support Franca type Map
* **[JS]** Support Franca type Bytebuffer
* **[C++]** ApplicationException.getError<T>() now expects a template parameter T
  to get access to the real enum value
* **[Java]** It is no longer necessary to cast error enums retrieved from modelled
  application exceptions.

## Other changes
* **[Android]** The Android runtime has been modified to use an external cluster
  controller using WebSockets, and no longer can communicate itself via HTTP.
* **[Java, Android]** The following configuration properties must now be set when configuring
  the joynr runtime:
  * WebsocketModule.PROPERTY_WEBSOCKET_MESSAGING_HOST
  * WebsocketModule.PROPERTY_WEBSOCKET_MESSAGING_PORT

  Optionally the following can also be set:

  * WebsocketModule.PROPERTY_WEBSOCKET_MESSAGING_PROTOCOL
  * WebsocketModule.PROPERTY_WEBSOCKET_MESSAGING_PATH
* **[Java]** Clear separation between libjoynr and cluster controller functionality.
  Java applications do not need to be deployed with their own cluster controller anymore,
  but can instead communicate with one provided by the environment.
* **[Java]** Libjoynr client is now able to communicate with a cluster controller
  via Websocket communication.
* **[Java]** Cluster controller supports Websocket communication
* **[C++]** Replaced QJson-based serializer with a custom implementation, thus increasing
  speed ca 3x.
* **[C++]** Replace Qt functionality and data types (QThreadPool,
  QSemaphore, QMutex, QThread, QHash, QSet, QMap, QList, ...) by custom or std
  implementations.

# joynr 0.12.3

## API relevant changes
None.

## Other changes
* **[C++]** Selective broadcasts of basic types generate compilable code.

# joynr 0.12.2

## API relevant changes
None.

## Other changes
* **[C++]** Generated enum throws exception in the getLiteral method in case of an
  unresolved value.

# joynr 0.12.1

## API relevant changes
None.

## Other changes
* **[C++]** Fixed bug during deserialization of joynr messages caused by
  incorrect meta type registration of nested structs.

# joynr 0.12.0

## Notes
* **[Java]** Uint types are not supported in Java: Unsigned values are thus read as
  signed values, meaning for example that 255 is represented as -1 in a Java Byte. The
  Java application is responsible for converting from signed to unsigned values as
  required. Note that this is only an issue if values exceed the largest possible
  values that can be represented by the signed Java values.
* **[Java]** The previously mentioned issue with handling of "number" types and enums in Lists
  has now been repaired.

## API relevant changes
* **[Java]** Java datatype java.util.List has been replaced with Array in the joynr API.
* **[Java]** The onError callback of subscriptions now passes a JoynrRuntimeException as
  input parameter instead of a JoynrException, as application-level exceptions cannot be defined
  for subcription errors.
* **[Java]** The method "getReply" of Future object was renamed to "get".
* **[Java]** The Java Short datatype has been introduced for Franca types UInt16 and Int16, as is
  Java Float now used for the Franca type Float.
* **[C++]** Support of exceptions for methods/attributes. Exceptions at provider side are now
  communicated via joynr to the consumer, informing it about unexpected application-level and
  communication behavior. joynr providers are able to reject method calls by using error enum values
  as modelled in the Franca model.
* **[JS]** Method input/output parameters and broadcast parameters are now consistently
  passed as key-value pairs.
* **[Java,JS,C++]** Harmonized the handling of minimum interval for subscriptions with
  OnChangeSubscriptionQos. Set the MIN value to 0 ms.
* **[Java,JS,C++]** Harmonized the handling of subscription qos parameters for broadcast
  subscriptions. If two subsequent broadcasts occur within the minimum interval, the
  latter broadcast will not be sent to the subscribing entity.

## Other changes
* **[C++]** Fixed bug causing a consumer to crash when subscribing to attributes of type
  enumeration
* **[JS]** Support of methods with multiple output parameters
* **[Java,C++]** Fixed bug with arrays as return parameter types of methods and
  broadcasts and as attribute types of subscriptions
* **[Tooling]** The joynr generator ignores invalid Franca models, and outputs a list of errors to
  the console.

# joynr 0.11.1

## API relevant changes
None.

## Other changes
* **[JS]** Minimum minInterval for subscriptions is 0ms
* **[JS]** The PublicationManager checks if the delay
  between two subsequent broadcasts is below the minInterval of the
  subscription. If yes, the broadcast is not communicated to the
  subscribing entity.
* **[JS]** Allow to load generated datatypes prior to invoking joynr.load
  in the node environment
* **[JS]** Smaller bug fixes in PublicationManager

# joynr 0.11.0

## Notes
* **[Java]** Uint types are not supported in Java: Unsigned values are thus read as
  signed values, meaning for example that 255 is represented as -1 in a Java Byte. The
  Java application is responsible for converting from signed to unsigned values as
  required. Note that this is only an issue if values exceed the largest possible
  values that can be represented by the signed java values.

## Known issues
* **[Java]** Handling of "number" types and enums in Lists is not implemented
  correctly. Accessing these values individually can result in ClassCastExceptions
  being thrown.
* **[Java]** uint16 and int16 declarations in Franca are currently being represented
  as Integer in Java.Though this is not associated with any functional problem, in
  the future int16 types will be generated to Short.
* **[C++]** Missing support of exceptions for methods/attributes. While the
  exception handling is already implemented for Java + JS, required extensions for C++
  are currently under development and planned for the upcoming major release
  0.12.0 mid November 2015.

## API relevant changes
* **[Java]** The onError callback of subscriptions expects now a JoynrException as input parameter
  instead of an empty parameter list. In addition, exceptions received from subscription publication
  are now forwarded to the onError callback.
* **[Java,JS]** Support of exceptions for methods/attributes. Exceptions at provider side are now
  communicated via joynr to the consumer, informing him about unexpected behavior. joynr providers
  are able to reject method calls by using error enum values as associated with the method in the
  Franca model.
* **[JS]** The callback provided at broadcast subscription is now called with key value pairs for
  the broadcast parameters. Previously, the callback has been invoked with individual function
  arguments for each broadcast parameter.
* **]Java,JS,C++]** Harmonized the handling of expiry dates in SubscriptionQos

## Other changes
* **[C++]** Replaced QSharedPointer with std::shared_ptr
* **[C++]** Replaced QDatetime with std counterpart "chrono"
* **[C++]** Replaced log4qt with spdlog
* **[C++]** Fixed bug which prevented the onError callback of async method calls to be called in
  case of unexpected behavior (e.g. timeouts)
* **[Java,JS,C++]** Fixed bug which caused joynr message loss due to wrong time interpreation in
  case of very high expiry dates.
* **[Java,JS]** Enriched the radio example with exception handling

# joynr 0.10.2

## API relevant changes
None.

## Other changes
* **[JS]** Reworked the handling of enums defined in Franca models.
  This resolves issues when using enums as input/output parameter of
  methods in JavaScript.

# joynr 0.10.1

## API relevant changes
None.

## Other changes
* **[Java]** Correct exception handling when messages are not routable
* **[JS]** Integrate JavaScript markdown in general documentation
* **[JS]** Fix bug in documentation regarding the Maven group ID of the joynr
  generators

# joynr 0.10.0

joynr JavaScript is now also officially open source. JavaScript can be run in Chrome or node.js.
Have a look in the [JavaScript Tutorial](JavaScriptTutorial.js) to get started with joynr
JavaScript, and try out the radio app examples to see it all in action.

## Known issues
* **[Java]** Handling of “number” types and enums in Lists is not implemented correctly. Accessing
  these values individually can result in ClassCastExceptions being thrown.
* **[Java]** Uint types not handled correctly: Unsigned values from C++ are read as signed values
  in Java. Workaround: the Java application must convert from signed to unsigned values itself.
  Note that this is only an issue if values exceed the largest possible values that can be
  represented by the signed java values.

## API relevant changes
* **[Java, C++, JS]** In order to fix compatibility in all supported languages with types using
  type collections, the generators now use the spelling of Franca element names as-is for packages,
  type collections, interfaces, etc., meaning that they no longer perform upper/lower case
  conversions on Franca element names. Models that contain elements with identical spelling other
  than case may cause unexpected behavior depending on which operating system is used. Files in
  Windows will be overwritten, for example, while files in Linux will co-exist.
* **[Java, C++, JS]** Franca's error enums are currently supported in Java, but not yet complete in
  JavaScript or C++. We recommend not using FIDLs with Error Enums until 0.11 is released.

## Other changes
* **[Java]** Logging can now be focused on message flow. Set log4j.rootLogger=error and then use a
  single logger to view messages: log4j.logger.io.joynr.messaging.routing.MessageRouterImpl=info
  shows only the flow, =debug shows the body as well.
* **[C++]** Now using Qt 5.5
* **[JS]** Fix radio example made for node, to be compatible with the radio example
  in C++, Java and the browser-based JavaScript application.
* **[Tooling]** Minor fixes in build scripts.
* **[Tooling]** Move java-generator, cpp-generator and js-generator into the tools folder.
  All generator modules have the Maven group ID "io.joynr.tools.generator".
* **[Tooling]** The joynr-generator-standalone supports JavaScript code generation
  language.
* **[Tooling, JS]** The joynr JavaScript build is part of the profile "javascript" of the
  root joynr Maven POM.

# joynr 0.9.4

## API relevant changes
* **[Java, C++, JS]** Use spelling of Franca element names (packages, type collections,
  interfaces, ...) as defined in the model (.fidl files) in generated code. I.e. perform
  no upper/lower case conversions on Franca element names.

## Other changes
* **[C++]** Param datatypes in a joynr request message includes type collection names
* **[JS]** Fix radio example made for node, to be compatible with the radio example
  in C++, Java and the browser-based JavaScript application.
* **[Tooling]** Minor fixes in build scripts.
* **[Tooling]** Move java-generator, cpp-generator and js-generator into the tools folder.
  All generator modules have the Maven group ID "io.joynr.tools.generator".
* **[Tooling]** The joynr-generator-standalone supports JavaScript code generation
  language.
* **[Tooling, JS]** The joynr JavaScript build is part of the profile "javascript" of the
  root joynr Maven POM.

# joynr 0.9.3

This is a minor bug fix release. It includes a preview version of the **joynr JavaScript** language
binding. Have a look in the [JavaScript Tutorial](JavaScriptTutorial.js) to get started with joynr
JavaScript.

## API relevant changes
* **[Java, C++, JS]** Using American English in radio.fidl (renaming favourite into favorite).

## Other changes
None.

# joynr 0.9.2

## API relevant changes
None.

## Other changes
* **[C++]** Problems with receiving messages in libjoynr via WebSockets have been resolved.
* **[Java, C++]** Default domain for backend services is now "io.joynr".

# joynr 0.9.1

## API relevant changes
None.

## Other changes
* **[Android]** callback onProxyCreationError is now called correctly when an error occurs creating
  a proxy. onProxyCreation is no longer called with null.
* **[Java]** problems with multiple calls to register and deregister the same provider have been
  resolved.
* logging settings in the examples have been reduced to focus on the sent and received messages.

# joynr 0.9.0

## API relevant changes
* **[Java, C++]** The provider class hierarchy has been simplified. A class diagram is at
  docs/diagram/ClassDiagram-JavaProvider.png. To implement a provider from scratch, extend
  <Interface>AbstractProvider. To implement a provider based on the default implementation extend
  Default<Interface>Provider.
* **[C++]** Qt-related datatypes have been removed from the API, both in generated classes and in
  runtime classes used for proxy creation, provider registration etc. Std types are now used
  instead.
* **[C++]** Future no longer accepts a callback as well; in order to synchronously retrieve values
  from the future, call Future::getValues.
* **[C++]** getProxyBuilder() has been renamed to createProxyBuilder()
* **[C++]** ProxyBuilder::RuntimeQos has been renamed to MessagingQos (as in Java)
* **[C++]** setProxyQos() has been removed from the ProxyBuilder. Messaging timeouts are set using
  the MessagingQos, while qos attributes related to discovery are set in setDiscoveryQos()
* **[C++]** The async API of proxies for method calls and attribute setters/getters allows
  to provide onSuccess and onError callback functions. OnSuccess is invoked by the joynr runtime
  in case of a successful call, onError in all other cases (e.g. joynr internal errors like
  timeouts).
* **[C++]** The sync API of proxies for method calls and attribute setters/getters now always
  provides a RequestStatus object as return value. This object informs the caller upon successful or
  erroneous execution of the respective call.
* **[Java]** Access control has been activated, meaning that all Java-based providers will not be
  accessible unless the request message passes an access control check. As development of access
  control is ongoing (there is not yet official support for entering access control information in
  the global access control directory), currently providers can be made accessible by using a
  statically-injected access control property. The MyRadioProviderApplication class in
  examples/radio-app provides an example of how this can be done.
* **[Java, C++]** registerCapability has been renamed to registerProvider and no longer takes an
  "auth token", which was a placeholder that is no longer needed.
* **[Java, C++]** Providers may now only be implemented using the asynchronous interface. The
  sychronous provider API has been removed. Providers return by calling onSuccess callback function.
* **[Java, C++]** Franca's multiple output parameters are now supported.
* **[Build]** Added Dockerfiles for building Java and C++ builds, with included scripts. These
  scripts are also used by the joynr project itself in its own CI (Jenkins-based) environment.
* **[Java]** Capability Directory entries on the global directory are now persisted using JPA.

## Other changes
None.

# joynr 0.8.0

## API relevant changes
* **[Java, C++]** Support of broadcast: it is now possible to subscribe to broadcasts on proxy side.
  Providers are able to fire broadcast events, which are then forwarded to subscribed proxies. See
  the [Broadcast Tutorial](Broadcast-Tutorial.md) for more information.
* **[Java, C++]** Support to stop/update an existing subscription: the creation of a new
  subscription returns a unique subscription ID. Supplying this id to the proxy API allows to stop
  or update an existing subscription.
* **[Java, C++]** Generate proxy API according to modifier flags in Franca model: only generate
  setters/getters/subscribeTo methods on proxy side, if respective flags are defined in the Franca
  model (e.g. readOnly implies no setters)
* **[Java, C++]** Names defined in Franca are taken 1:1 into code: the joynr generator framework
  reuses the upper and lower case as defined in the Franca model where possible
* **[Java]** Add copy constructor to complex types of Franca model: for each complex data structure
  in the Franca model, a copy constructor is created in the respective Java class
* **[Java, C++]** Rename subscription listener methods
  * onReceive: Gets called on every received publication
  * onError: Gets called on every error that is detected on the subscription

## Other changes
* **[Tooling]** Enable cleanup capability of joynr generator framework: it is now possible to
  trigger the joynr generator with the "clean" goal, meaning that previously generated files are
  deleted
* **[Tooling]** Create standalone joynr generator: joynr provides now a standalone joynr generator,
  which can be used independent of maven as build environment
* **[Tooling]** The joynr generator framework migrates to xtend 2.7.2
* **[Tooling]** Update Java version from 1.6 to 1.7
* **[Java, C++]** Added ability to radio-app example to apply geocast broadcast filters: the example
  shows how broadcasts can be used to implement a geocast
* **[C++]** Update to CommonAPI version 2.1.4
* **[C++]** C++ cluster controller offers WebSocket messaging interface: the C++ cluster controller
  provides now a WebSocket API to be accessed by joynr applications. The C++ libjoynr version
  supports WebSocket communication with the cluster controller
* **[C++]** Implement message queue: in case the destination address of the joynr message cannot be
  resolved, the message router is now able to queue messages for later delivery
* **[Android]**	Now supporting platform version 19.
* **[Android]**	AsyncTask from the Android SDK went from being executed in parallel in API 10, to
  sequential handling in later Android versions. Since there is no clean way to support the old
  and new semantics without wrapping the class, we are now bumping up support API 19. Prior versions
  are no longer supported.

# joynr 0.7.0

## API relevant changes
* **[Java]** SubscriptionListener is now called AttributeSubscriptionListener, and
  unregisterSubscription renamed unregisterAttributeSubcription (change required to differentiate
  from broadcasts)
* **[Java]** The hostPath property can now be set as joynr.servlet.hostPath.
* **[Java, C++]** SSL support for C++ and Java

## Other changes
* **[C++]** libjoynr and cluster-controller now communicate over a single DBus interface
* **[C++]** introduce MessageRouter on libjoynr and cluster-controller side to resolve next hop for
  messages
* **[C++]** remove EndpointAddress term and use simply Address
* **[Java]** use URL rewriting to implement load balancing on bounce proxy cluster
* **[Java]** enable bounce proxy controller to run in clustered mode
* **[Java]** refactor bounce proxy modules:
  * use Guice injection to configure servlets
  * use RESTful service adapters for messaging related components

# joynr 0.6.0

## API relevant changes
* **[Java]** exceptions: removed checked exceptions from ProxyBuilder
* **[Java]** Check for correct usage of SubscriptionQos
* **[Java]** ChannelUrlDirectoryImpl correctly implements unregisterChannelUrl
* **[Java]** Changes to GlobalCapabilitiesDirectory API causes this version to be incompatible with
  older server installations.
* **[C++]** joynr is now compatible with Qt 5.2
* **[C++]** read default messaging settings from file
  Default messaging settings are now read from file "resources/default-messaging.settings". When
  using the find_package command to resolve joynr, it will set the JOYNR_RESOURCES_DIR variable.
  You can copy the default resources to your bin dir using cmake's file command:

  ```bash
  file(
      COPY ${JOYNR_RESOURCES_DIR}
      DESTINATION ${CMAKE_RUNTIME_OUTPUT_DIRECTORY}
  )
  ```

## Other changes
* **[C++]** cleaning up joynr libraries used in cmake find_package
* **[Java]** refactored messaging project structure for scalability-related components
* **[Java]** definition of RESTful service adapters for messaging related components
* **[Java]** implementation of lifecycle management and performance monitoring for controlled bounce
  proxy
* **[Java]** scalability extensions for channel setup at bounce proxy
* **[Java]** scalability extensions for messaging in non-exceptional situations
* **[Java]** backend: improved shutdown responsiveness
* **[Java]** discovery directory servlet: mvn commands to start for local testing
* **[Java]** logging: preparations to allow logging to logstash (distributed logging)
* **[Java]** binary archives (WAR format) of backend components are available on Maven Central
* **[Java]** Enable backend module "MessagingService" to work with joynr messages of unknown content
  type
* **[Java]** Joynr provides rudimentary embedded database capabilities
* **[Tooling]** Augment features of joynr C++ code generator
* **[Tooling]** Write common util for all generation templates to resolve names of methods, types,
  interaces, arguments, …<|MERGE_RESOLUTION|>--- conflicted
+++ resolved
@@ -1,13 +1,8 @@
-<<<<<<< HEAD
 # joynr 0.30.0
-=======
-# joynr 0.29.2
->>>>>>> c7887009
-
-## API relevant changes
-None.
-
-<<<<<<< HEAD
+
+## API relevant changes
+None.
+
 ## Configuration property changes
 * **[C++]** Made the following properties configurable. See
   default-messaging.settings for more details.
@@ -23,7 +18,12 @@
 * **[C++]** If a LibJoynr instance was configured to use SSL but no keychain
  was provided to the JoynrRuntime::create method, it will report a fatal error
  and throw a JoynrRuntimeException.
-=======
+
+# joynr 0.29.2
+
+## API relevant changes
+None.
+
 ## Other changes
 * **[C++]** The class `Url` now accepts IPv6 addresses in hexadecimal format.
   * If the constructor is called with a single URL string then the IPv6 hex part
@@ -41,7 +41,6 @@
 * **[C++]** Properties whose value is of URL format (e.g. `broker-url`) can now be
   configured with URL strings containing IPv6 addresses in hexadecimal format as
   accepted by the `Url` class.
->>>>>>> c7887009
 
 # joynr 0.29.1
 
