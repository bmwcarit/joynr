--- conflicted
+++ resolved
@@ -9,141 +9,100 @@
 
        http://www.apache.org/licenses/LICENSE-2.0
 
-  Unless required by applicable law or agreed to in writing, software
-  distributed under the License is distributed on an "AS IS" BASIS,
-  WITHOUT WARRANTIES OR CONDITIONS OF ANY KIND, either express or implied.
-  See the License for the specific language governing permissions and
-  limitations under the License.
-  #L%
-  -->
+Unless required by applicable law or agreed to in writing, software
+distributed under the License is distributed on an "AS IS" BASIS,
+WITHOUT WARRANTIES OR CONDITIONS OF ANY KIND, either express or implied.
+See the License for the specific language governing permissions and
+limitations under the License.
+#L%
+-->
 <project xmlns="http://maven.apache.org/POM/4.0.0" xmlns:xsi="http://www.w3.org/2001/XMLSchema-instance" xsi:schemaLocation="http://maven.apache.org/POM/4.0.0 http://maven.apache.org/xsd/maven-4.0.0.xsd">
-	<modelVersion>4.0.0</modelVersion>
+    <modelVersion>4.0.0</modelVersion>
 
-	<groupId>io.joynr.java.messaging.bounceproxy.bounceproxy-controller-persistence</groupId>
-	<artifactId>jdbc</artifactId>
-	<packaging>jar</packaging>
+    <groupId>io.joynr.java.messaging.bounceproxy.bounceproxy-controller-persistence</groupId>
+    <artifactId>jdbc</artifactId>
+    <packaging>jar</packaging>
 
-	<name>${project.groupId}:${project.artifactId}</name>
+    <name>${project.groupId}:${project.artifactId}</name>
 
-	<description>jdbc implementation for directories needed by bounceproxy controller</description>
+    <description>jdbc implementation for directories needed by bounceproxy controller</description>
 
-	<parent>
-		<groupId>io.joynr.java.messaging.bounceproxy</groupId>
-		<artifactId>bounceproxy-controller-persistence</artifactId>
-		<version>1.4.0-SNAPSHOT</version>
-		<relativePath>../pom.xml</relativePath>
-	</parent>
+    <parent>
+        <groupId>io.joynr.java.messaging.bounceproxy</groupId>
+        <artifactId>bounceproxy-controller-persistence</artifactId>
+        <version>1.4.0-SNAPSHOT</version>
+        <relativePath>../pom.xml</relativePath>
+    </parent>
 
-	<dependencies>
+    <dependencies>
+        <dependency>
+            <groupId>
+                io.joynr.java.messaging.bounceproxy.bounceproxy-controller-persistence
+            </groupId>
+            <artifactId>persistence-common</artifactId>
+            <version>${project.version}</version>
+        </dependency>
+        <dependency>
+            <groupId>org.apache.openjpa</groupId>
+            <artifactId>openjpa-jdbc</artifactId>
+            <version>2.4.2</version>
+        </dependency>
+        <dependency>
+            <groupId>org.apache.openjpa</groupId>
+            <artifactId>openjpa-persistence</artifactId>
+            <version>2.4.2</version>
+        </dependency>
+        <dependency>
+            <groupId>org.apache.openjpa</groupId>
+            <artifactId>openjpa-persistence-jdbc</artifactId>
+            <version>2.4.2</version>
+        </dependency>
+        <dependency>
+            <groupId>org.apache.derby</groupId>
+            <artifactId>derby</artifactId>
+            <version>10.10.1.1</version>
+            <scope>test</scope>
+        </dependency>
+        <dependency>
+            <groupId>com.google.inject.extensions</groupId>
+            <artifactId>guice-persist</artifactId>
+            <version>3.0</version>
+        </dependency>
+        <dependency>
+            <groupId>org.mockito</groupId>
+            <artifactId>mockito-core</artifactId>
+            <scope>test</scope>
+        </dependency>
+    </dependencies>
 
-		<dependency>
-			<groupId>
-				io.joynr.java.messaging.bounceproxy.bounceproxy-controller-persistence
-			</groupId>
-			<artifactId>persistence-common</artifactId>
-			<version>${project.version}</version>
-		</dependency>
-
-		<!-- dependency>
-			<groupId>javax.persistence</groupId>
-			<artifactId>persistence-api</artifactId>
-			<version>1.0.2</version>
-		</dependency-->
-
-		<dependency>
-			<groupId>org.apache.openjpa</groupId>
-			<artifactId>openjpa-jdbc</artifactId>
-			<version>2.4.2</version>
-		</dependency>
-
-		<dependency>
-			<groupId>org.apache.openjpa</groupId>
-			<artifactId>openjpa-persistence</artifactId>
-			<version>2.4.2</version>
-		</dependency>
-
-		<dependency>
-			<groupId>org.apache.openjpa</groupId>
-			<artifactId>openjpa-persistence-jdbc</artifactId>
-			<version>2.4.2</version>
-		</dependency>
-
-		<dependency>
-			<groupId>org.apache.derby</groupId>
-			<artifactId>derby</artifactId>
-			<version>10.10.1.1</version>
-			<scope>test</scope>
-		</dependency>
-
-		<dependency>
-			<groupId>com.google.inject.extensions</groupId>
-			<artifactId>guice-persist</artifactId>
-			<version>3.0</version>
-		</dependency>
-		<dependency>
-			<groupId>org.mockito</groupId>
-			<artifactId>mockito-core</artifactId>
-			<scope>test</scope>
-		</dependency>
-	</dependencies>
-	<build>
-<<<<<<< HEAD
-	<plugins>
-	<plugin>
-	<groupId>org.apache.openjpa</groupId>
-	<artifactId>openjpa-maven-plugin</artifactId>
-	<version>2.4.2</version>
-	<configuration>
-		<includes>**/entities/*.class</includes>
-	</configuration>
-	<executions>
-		<execution>
-			<id>enhancer</id>
-			<phase>process-classes</phase>
-			<goals>
-				<goal>enhance</goal>
-			</goals>
-		</execution>
-	</executions>
-	<dependencies>
-		<dependency>
-			<groupId>org.apache.openjpa</groupId>
-			<artifactId>openjpa</artifactId>
-			<!-- set the version to be the same as the level in your runtime -->
-			<version>2.4.2</version>
-		</dependency>
-	</dependencies>
-    </plugin>
-	</plugins>
-=======
-		<plugins>
-			<plugin>
-				<groupId>org.apache.openjpa</groupId>
-				<artifactId>openjpa-maven-plugin</artifactId>
-				<version>2.3.0</version>
-				<configuration>
-					<includes>**/entities/*.class</includes>
-				</configuration>
-				<executions>
-					<execution>
-						<id>enhancer</id>
-						<phase>process-classes</phase>
-						<goals>
-							<goal>enhance</goal>
-						</goals>
-					</execution>
-				</executions>
-				<dependencies>
-					<dependency>
-						<groupId>org.apache.openjpa</groupId>
-						<artifactId>openjpa</artifactId>
-						<!-- set the version to be the same as the level in your runtime -->
-						<version>2.3.0</version>
-					</dependency>
-				</dependencies>
-			</plugin>
-		</plugins>
->>>>>>> 2c2c3694
-	</build>
+    <build>
+        <plugins>
+            <plugin>
+                <groupId>org.apache.openjpa</groupId>
+                <artifactId>openjpa-maven-plugin</artifactId>
+                <version>2.4.2</version>
+                <configuration>
+                    <includes>**/entities/*.class</includes>
+                </configuration>
+                <executions>
+                    <execution>
+                        <id>enhancer</id>
+                        <phase>process-classes</phase>
+                        <goals>
+                            <goal>enhance</goal>
+                        </goals>
+                    </execution>
+                </executions>
+                <dependencies>
+                    <dependency>
+                        <groupId>org.apache.openjpa</groupId>
+                        <artifactId>openjpa</artifactId>
+                        <!-- set the version to be the same as the level in your runtime -->
+                        <version>2.4.2</version>
+                    </dependency>
+                </dependencies>
+            </plugin>
+        </plugins>
+    </build>
 
 </project>