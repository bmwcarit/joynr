/*
 * #%L
 * %%
 * Copyright (C) 2011 - 2017 BMW Car IT GmbH
 * %%
 * Licensed under the Apache License, Version 2.0 (the "License");
 * you may not use this file except in compliance with the License.
 * You may obtain a copy of the License at
 * 
 *      http://www.apache.org/licenses/LICENSE-2.0
 * 
 * Unless required by applicable law or agreed to in writing, software
 * distributed under the License is distributed on an "AS IS" BASIS,
 * WITHOUT WARRANTIES OR CONDITIONS OF ANY KIND, either express or implied.
 * See the License for the specific language governing permissions and
 * limitations under the License.
 * #L%
 */
#ifndef JOYNRUNTIME_H
#define JOYNRUNTIME_H

#include <cassert>
#include <string>
#include <memory>
#include <functional>

#include "joynr/PrivateCopyAssign.h"
#include "joynr/JoynrClusterControllerRuntimeExport.h"
#include "joynr/CapabilitiesRegistrar.h"
#include "joynr/exceptions/JoynrException.h"
#include "joynr/ProxyBuilder.h"
#include "joynr/ParticipantIdStorage.h"
#include "joynr/ProxyFactory.h"
#include "joynr/MessagingSettings.h"
#include "joynr/SystemServicesSettings.h"
#include "joynr/system/DiscoveryProxy.h"
#include "joynr/LocalDiscoveryAggregator.h"
#include "joynr/PublicationManager.h"

namespace joynr
{

class SingleThreadedIOService;
/**
 * @brief Class representing the central Joynr Api object,
 * used to register / unregister providers and create proxy builders
 */
class JOYNRCLUSTERCONTROLLERRUNTIME_EXPORT JoynrRuntime
{
public:
    /**
     * @brief Destroys a JoynrRuntime instance
     */
    virtual ~JoynrRuntime();

    /**
     * @brief Registers a provider with the joynr communication framework.
     * @tparam TIntfProvider The interface class of the provider to register. The corresponding
     * template parameter of a Franca interface called "MyDemoIntf" is "MyDemoIntfProvider".
     * @param domain The domain to register the provider on. Has to be
     * identical at the client to be able to find the provider.
     * @param provider The provider instance to register.
     * @param providerQos The qos associated with the registered provider.
     * @return The globally unique participant ID of the provider. It is assigned by the joynr
     * communication framework.
     */
    template <class TIntfProvider>
    std::string registerProvider(const std::string& domain,
                                 std::shared_ptr<TIntfProvider> provider,
                                 const joynr::types::ProviderQos& providerQos)
    {
        assert(capabilitiesRegistrar);
        assert(!domain.empty());
        return capabilitiesRegistrar->add<TIntfProvider>(domain, provider, providerQos);
    }

    /**
     * @brief Unregisters the provider from the joynr communication framework.
     *
     * Unregister a provider identified by its globally unique participant ID. The participant ID is
     * returned during the provider registration process.
     * @param participantId The participantId of the provider which shall be unregistered
     */
    virtual void unregisterProvider(const std::string& participantId) = 0;

    /**
     * @brief Unregisters the provider from the joynr framework
     * @tparam TIntfProvider The interface class of the provider to unregister. The corresponding
     * template parameter of a Franca interface called "MyDemoIntf" is "MyDemoIntfProvider".
     * @param domain The domain the provider was registered for.
     * @param domain The domain to unregister the provider from. It must match the domain used
     * during provider registration.
     * @param provider The provider instance to unregister the provider from.
     * @return The globally unique participant ID of the provider. It is assigned by the joynr
     * communication framework.
     */
    template <class TIntfProvider>
    std::string unregisterProvider(const std::string& domain,
                                   std::shared_ptr<TIntfProvider> provider)
    {
        assert(capabilitiesRegistrar);
        assert(!domain.empty());
        return capabilitiesRegistrar->remove<TIntfProvider>(domain, provider);
    }

    /**
     * @brief Creates a new proxy builder for the given domain and interface.
     *
     * The proxy builder is used to create a proxy object for a remote provider. It is already
     * bound to a domain and communication interface as defined in Franca. After configuration is
     * finished, ProxyBuilder::build() is called to create the proxy object.
     *
     * @tparam TIntfProxy The interface class of the proxy to create. The corresponding template
     * parameter of a Franca interface called "MyDemoIntf" is "MyDemoIntfProxy".
     * @param domain The domain to connect this proxy to.
     * @return Pointer to the proxybuilder<T> instance
     * @return A proxy builder object that can be used to create proxies.
     */
    template <class TIntfProxy>
    std::unique_ptr<ProxyBuilder<TIntfProxy>> createProxyBuilder(const std::string& domain)
    {
        if (!proxyFactory) {
            throw exceptions::JoynrRuntimeException(
                    "Exception in JoynrRuntime: Creating a proxy before "
                    "startMessaging was called is not yet supported.");
        }
<<<<<<< HEAD
        ProxyBuilder<TIntfProxy>* builder =
                new ProxyBuilder<TIntfProxy>(*proxyFactory,
                                             requestCallerDirectory,
                                             *discoveryProxy,
                                             domain,
                                             dispatcherAddress,
                                             getMessageRouter(),
                                             messagingSettings.getMaximumTtlMs());
        return builder;
=======
        return std::make_unique<ProxyBuilder<TIntfProxy>>(*proxyFactory,
                                                          requestCallerDirectory,
                                                          *discoveryProxy,
                                                          domain,
                                                          dispatcherAddress,
                                                          messageRouter,
                                                          messagingSettings.getMaximumTtlMs());
>>>>>>> 81506ec9
    }

    /**
     * @brief Create a JoynrRuntime object. The call blocks until the runtime is created.
     * @param pathToLibjoynrSettings
     * @param pathToMessagingSettings
     * @return pointer to a JoynrRuntime instance
     */
    static std::unique_ptr<JoynrRuntime> createRuntime(
            const std::string& pathToLibjoynrSettings,
            const std::string& pathToMessagingSettings = "");

    /**
     * @brief Create a JoynrRuntime object. The call blocks until the runtime is created.
     * @param settings settings object
     * @return pointer to a JoynrRuntime instance
     */
    static std::unique_ptr<JoynrRuntime> createRuntime(std::unique_ptr<Settings> settings);

    /**
     * @brief Create a JoynrRuntime object. The call does not block. A callback
     * will be called when the runtime creation finished.
     * @param pathToLibjoynrSettings Path to lib joynr setting files
     * @param runtimeCreatedCallback Is called when the runtime is available
     * @param runtimeCreationErrorCallback Is called when an error occurs
     * @param pathToMessagingSettings
     * @return pointer to a JoynrRuntime instance
     */
    static void createRuntimeAsync(
            const std::string& pathToLibjoynrSettings,
            std::function<void(std::unique_ptr<JoynrRuntime> createdRuntime)>
                    runtimeCreatedCallback,
            std::function<void(const exceptions::JoynrRuntimeException& exception)>
                    runtimeCreationErrorCallback,
            const std::string& pathToMessagingSettings = "");

    /**
     * @brief Create a JoynrRuntime object. The call does not block. A callback
     * will be called when the runtime creation finished.
     * @param settings settings object
     * @param runtimeCreatedCallback Is called when the runtime is available
     * @param runtimeCreationErrorCallback Is called when an error occurs
     * @return pointer to a JoynrRuntime instance
     */
    static void createRuntimeAsync(
            std::unique_ptr<Settings> settings,
            std::function<void(std::unique_ptr<JoynrRuntime> createdRuntime)>
                    runtimeCreatedCallback,
            std::function<void(const exceptions::JoynrRuntimeException& exception)>
                    runtimeCreationErrorCallback);

protected:
    // NOTE: The implementation of the constructor and destructor must be inside this
    // header file because there are multiple implementations (cpp files) in folder
    // cluster-controller-runtime and libjoynr-runtime.

    /**
     * @brief Constructs a JoynrRuntime instance
     * @param settings The system service settings
     */
    explicit JoynrRuntime(Settings& settings);

    static std::unique_ptr<Settings> createSettings(const std::string& pathToLibjoynrSettings,
                                                    const std::string& pathToMessagingSettings);

    /** @brief Return an IMessageRouter instance */
    virtual std::shared_ptr<IMessageRouter> getMessageRouter() = 0;

    std::unique_ptr<SingleThreadedIOService> singleThreadIOService;

    /** @brief Factory for creating proxy instances */
    std::unique_ptr<ProxyFactory> proxyFactory;
    /** Is forwarded to proxy builder objects. They use it to identify in-process providers **/
    IRequestCallerDirectory* requestCallerDirectory;
    /** @brief Creates and persists participant id */
    std::shared_ptr<ParticipantIdStorage> participantIdStorage;
    /** @brief Class that handles provider registration/deregistration */
    std::unique_ptr<CapabilitiesRegistrar> capabilitiesRegistrar;
    /**
     * @brief Messaging settings
     */
    MessagingSettings messagingSettings;
    /** @brief System services settings */
    SystemServicesSettings systemServicesSettings;
    /** @brief Address of the dispatcher */
    std::shared_ptr<const joynr::system::RoutingTypes::Address> dispatcherAddress;
    /** @brief Wrapper for discovery proxies */
    std::unique_ptr<LocalDiscoveryAggregator> discoveryProxy;
    /**
     * @brief Publication manager receives subscription requests and prepares publications
     * which are send back to the subscription manager.
     */
    PublicationManager* publicationManager;

private:
    DISALLOW_COPY_AND_ASSIGN(JoynrRuntime);
};

} // namespace joynr
#endif // JOYNRUNTIME_H<|MERGE_RESOLUTION|>--- conflicted
+++ resolved
@@ -124,25 +124,13 @@
                     "Exception in JoynrRuntime: Creating a proxy before "
                     "startMessaging was called is not yet supported.");
         }
-<<<<<<< HEAD
-        ProxyBuilder<TIntfProxy>* builder =
-                new ProxyBuilder<TIntfProxy>(*proxyFactory,
-                                             requestCallerDirectory,
-                                             *discoveryProxy,
-                                             domain,
-                                             dispatcherAddress,
-                                             getMessageRouter(),
-                                             messagingSettings.getMaximumTtlMs());
-        return builder;
-=======
         return std::make_unique<ProxyBuilder<TIntfProxy>>(*proxyFactory,
                                                           requestCallerDirectory,
                                                           *discoveryProxy,
                                                           domain,
                                                           dispatcherAddress,
-                                                          messageRouter,
+                                                          getMessageRouter(),
                                                           messagingSettings.getMaximumTtlMs());
->>>>>>> 81506ec9
     }
 
     /**
