package io.joynr.proxy;

<<<<<<< HEAD
import java.util.concurrent.Callable;
import java.util.concurrent.ExecutorService;
import java.util.concurrent.Future;
import java.util.concurrent.ScheduledThreadPoolExecutor;

import org.junit.Before;
import org.junit.Test;
import org.junit.runner.RunWith;
import org.mockito.Mockito;
import org.mockito.runners.MockitoJUnitRunner;

import com.google.common.collect.Sets;

=======
>>>>>>> e7a4c357
/*
 * #%L
 * %%
 * Copyright (C) 2011 - 2015 BMW Car IT GmbH
 * %%
 * Licensed under the Apache License, Version 2.0 (the "License");
 * you may not use this file except in compliance with the License.
 * You may obtain a copy of the License at
 * 
 *      http://www.apache.org/licenses/LICENSE-2.0
 * 
 * Unless required by applicable law or agreed to in writing, software
 * distributed under the License is distributed on an "AS IS" BASIS,
 * WITHOUT WARRANTIES OR CONDITIONS OF ANY KIND, either express or implied.
 * See the License for the specific language governing permissions and
 * limitations under the License.
 * #L%
 */

import static org.mockito.Mockito.mock;
import static org.mockito.Mockito.verify;
import static org.mockito.Mockito.when;

import java.lang.reflect.Method;
import java.util.concurrent.Callable;
import java.util.concurrent.ExecutorService;
import java.util.concurrent.Future;
import java.util.concurrent.ScheduledThreadPoolExecutor;

import org.junit.Before;
import org.junit.Test;
import org.junit.runner.RunWith;
import org.mockito.Mock;
import org.mockito.Mockito;
import org.mockito.runners.MockitoJUnitRunner;

import com.google.common.collect.Sets;

import io.joynr.Sync;

import io.joynr.arbitration.ArbitrationResult;
import io.joynr.arbitration.DiscoveryQos;
import io.joynr.dispatcher.rpc.annotation.FireAndForget;
import io.joynr.messaging.MessagingQos;

@RunWith(MockitoJUnitRunner.class)
public class ProxyInvocationHandlerTest {
    private MessagingQos messagingQos = new MessagingQos();
    private DiscoveryQos discoveryQos = new DiscoveryQos();
    private String proxyParticipantId = "proxyParticipantId";
    private String interfaceName = "interfaceName";
    private String domain = "domain";

    @Mock
    private ConnectorFactory connectorFactory;

    private ProxyInvocationHandlerImpl proxyInvocationHandler;

    private final ExecutorService threadPool = new ScheduledThreadPoolExecutor(2);

    public static interface TestSyncInterface {
        public void testMethod();
    }

    @FireAndForget
    private static interface TestServiceFireAndForget {
        void callMe(String message);
    }

    @Sync
    private static interface TestServiceSync extends TestServiceFireAndForget {
    }

    @Before
    public void setup() {
        connectorFactory = Mockito.mock(ConnectorFactory.class);
        proxyInvocationHandler = new ProxyInvocationHandlerImpl(domain,
                                                                interfaceName,
                                                                proxyParticipantId,
                                                                discoveryQos,
                                                                messagingQos,
                                                                connectorFactory);
    }

    @Test(timeout = 3000)
    public void callProxyInvocationHandlerSyncFromMultipleThreadsTest() throws Throwable {

<<<<<<< HEAD
        ConnectorFactory connectorFactory = Mockito.mock(ConnectorFactory.class);
        final ProxyInvocationHandlerImpl proxyInvocationHandler = new ProxyInvocationHandlerImpl(Sets.newHashSet(domain),
                                                                                                 interfaceName,
                                                                                                 proxyParticipantId,
                                                                                                 discoveryQos,
                                                                                                 messagingQos,
                                                                                                 connectorFactory);

=======
>>>>>>> e7a4c357
        Future<?> call1 = threadPool.submit(new Callable<Object>() {
            @Override
            public Object call() throws Exception {
                Object result = null;
                try {
                    result = proxyInvocationHandler.invoke(TestSyncInterface.class.getDeclaredMethod("testMethod",
                                                                                                     new Class<?>[]{}),
                                                           new Object[]{});
                } catch (Throwable e) {
                }

                return result;
            }
        });

        Future<?> call2 = threadPool.submit(new Callable<Object>() {
            @Override
            public Object call() throws Exception {
                Object result = null;
                try {
                    result = proxyInvocationHandler.invoke(TestSyncInterface.class.getDeclaredMethod("testMethod",
                                                                                                     new Class<?>[]{}),
                                                           new Object[]{});
                } catch (Throwable e) {
                }
                return result;
            }
        });

        proxyInvocationHandler.createConnector(new ArbitrationResult("participantId"));

        // if the bug that causes one thread to hang in arbitration exists, one
        // of these calls will never return, causing the test to timeout and fail
        call1.get();
        call2.get();

    }

    @Test
    public void testCallFireAndForgetMethod() throws Throwable {
        ConnectorInvocationHandler connectorInvocationHandler = mock(ConnectorInvocationHandler.class);
        when(connectorFactory.create(Mockito.anyString(), Mockito.<ArbitrationResult> any(), Mockito.eq(messagingQos))).thenReturn(connectorInvocationHandler);
        Method fireAndForgetMethod = TestServiceSync.class.getMethod("callMe", new Class<?>[]{ String.class });
        Object[] args = new Object[]{ "test" };

        proxyInvocationHandler.createConnector(new ArbitrationResult("participantId"));
        proxyInvocationHandler.invoke(fireAndForgetMethod, args);

        verify(connectorInvocationHandler).executeOneWayMethod(fireAndForgetMethod, args);
    }

}<|MERGE_RESOLUTION|>--- conflicted
+++ resolved
@@ -1,21 +1,5 @@
 package io.joynr.proxy;
 
-<<<<<<< HEAD
-import java.util.concurrent.Callable;
-import java.util.concurrent.ExecutorService;
-import java.util.concurrent.Future;
-import java.util.concurrent.ScheduledThreadPoolExecutor;
-
-import org.junit.Before;
-import org.junit.Test;
-import org.junit.runner.RunWith;
-import org.mockito.Mockito;
-import org.mockito.runners.MockitoJUnitRunner;
-
-import com.google.common.collect.Sets;
-
-=======
->>>>>>> e7a4c357
 /*
  * #%L
  * %%
@@ -35,6 +19,8 @@
  * #L%
  */
 
+import com.google.common.collect.Sets;
+
 import static org.mockito.Mockito.mock;
 import static org.mockito.Mockito.verify;
 import static org.mockito.Mockito.when;
@@ -52,10 +38,7 @@
 import org.mockito.Mockito;
 import org.mockito.runners.MockitoJUnitRunner;
 
-import com.google.common.collect.Sets;
-
 import io.joynr.Sync;
-
 import io.joynr.arbitration.ArbitrationResult;
 import io.joynr.arbitration.DiscoveryQos;
 import io.joynr.dispatcher.rpc.annotation.FireAndForget;
@@ -92,28 +75,18 @@
     @Before
     public void setup() {
         connectorFactory = Mockito.mock(ConnectorFactory.class);
-        proxyInvocationHandler = new ProxyInvocationHandlerImpl(domain,
+        proxyInvocationHandler = new ProxyInvocationHandlerImpl(Sets.newHashSet(domain),
                                                                 interfaceName,
                                                                 proxyParticipantId,
                                                                 discoveryQos,
                                                                 messagingQos,
                                                                 connectorFactory);
+
     }
 
     @Test(timeout = 3000)
     public void callProxyInvocationHandlerSyncFromMultipleThreadsTest() throws Throwable {
 
-<<<<<<< HEAD
-        ConnectorFactory connectorFactory = Mockito.mock(ConnectorFactory.class);
-        final ProxyInvocationHandlerImpl proxyInvocationHandler = new ProxyInvocationHandlerImpl(Sets.newHashSet(domain),
-                                                                                                 interfaceName,
-                                                                                                 proxyParticipantId,
-                                                                                                 discoveryQos,
-                                                                                                 messagingQos,
-                                                                                                 connectorFactory);
-
-=======
->>>>>>> e7a4c357
         Future<?> call1 = threadPool.submit(new Callable<Object>() {
             @Override
             public Object call() throws Exception {
