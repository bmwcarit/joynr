--- conflicted
+++ resolved
@@ -1,15 +1,3 @@
-<<<<<<< HEAD
-<?xml version="1.0" encoding="UTF-8"?>
-<project xmlns="http://maven.apache.org/POM/4.0.0"
-         xmlns:xsi="http://www.w3.org/2001/XMLSchema-instance"
-         xsi:schemaLocation="http://maven.apache.org/POM/4.0.0 http://maven.apache.org/xsd/maven-4.0.0.xsd">
-    <parent>
-        <artifactId>core</artifactId>
-        <groupId>io.joynr.java</groupId>
-        <version>0.22.0-SNAPSHOT</version>
-    </parent>
-    <modelVersion>4.0.0</modelVersion>
-=======
 <!--
   #%L
   %%
@@ -18,7 +6,6 @@
   Licensed under the Apache License, Version 2.0 (the "License");
   you may not use this file except in compliance with the License.
   You may obtain a copy of the License at
->>>>>>> d026f4b6
 
        http://www.apache.org/licenses/LICENSE-2.0
 
@@ -33,7 +20,7 @@
 	<parent>
 		<artifactId>core</artifactId>
 		<groupId>io.joynr.java</groupId>
-		<version>0.21.0-SNAPSHOT</version>
+		<version>0.22.0-SNAPSHOT</version>
 	</parent>
 	<modelVersion>4.0.0</modelVersion>
 
