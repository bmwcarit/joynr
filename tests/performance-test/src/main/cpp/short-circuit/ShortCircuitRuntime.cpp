--- conflicted
+++ resolved
@@ -91,22 +91,13 @@
     joynrDispatcher->registerSubscriptionManager(subscriptionManager);
 
     discoveryProxy = std::make_unique<DummyDiscovery>();
-<<<<<<< HEAD
-    capabilitiesRegistrar = std::make_unique<CapabilitiesRegistrar>(dispatcherList,
-                                                                    *discoveryProxy,
-                                                                    participantIdStorage,
-                                                                    dispatcherAddress,
-                                                                    messageRouter);
-=======
     capabilitiesRegistrar =
             std::make_unique<CapabilitiesRegistrar>(dispatcherList,
                                                     *discoveryProxy,
-                                                    libjoynrMessagingAddress,
                                                     participantIdStorage,
                                                     dispatcherAddress,
                                                     messageRouter,
                                                     std::numeric_limits<std::int64_t>::max());
->>>>>>> b5ed2ef5
 
     maximumTtlMs = std::chrono::milliseconds(std::chrono::hours(24) * 30).count();
 }
