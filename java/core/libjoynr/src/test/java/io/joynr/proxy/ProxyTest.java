--- conflicted
+++ resolved
@@ -244,7 +244,6 @@
                                               // eq(toDiscoveryEntries),
                                               Mockito.any(AttributeSubscribeInvocation.class));
 
-<<<<<<< HEAD
         Mockito.doAnswer(new Answer<Object>() { //TODO simulate resolve here ! subscription reply bastern ... handle subscriptionreply ausführen.. 
                    @Override
                    public Object answer(InvocationOnMock invocation) {
@@ -263,41 +262,24 @@
                                               (Set<DiscoveryEntryWithMetaInfo>) argThat(contains(toDiscoveryEntry)),
                                               // eq(toDiscoveryEntries),
                                               Mockito.any(BroadcastSubscribeInvocation.class));
-=======
-        Mockito.doAnswer(new Answer<Object>() { //TODO simulate resolve here ! subscription reply bastern ... handle subscriptionreply ausführen..
-            @Override
-            public Object answer(InvocationOnMock invocation) {
-                Object[] args = invocation.getArguments();
-                BroadcastSubscribeInvocation request = (BroadcastSubscribeInvocation) args[2];
-                if (request.getSubscriptionId() == null) {
-                    request.setSubscriptionId(UUID.randomUUID().toString());
-
-                }
-                request.getFuture().resolve(request.getSubscriptionId());
-                return null;
-            }
-        }).when(subscriptionManager).registerBroadcastSubscription(any(String.class),
-                                                                   (Set<String>) argThat(contains(toParticipantId)),
-                                                                   Mockito.any(BroadcastSubscribeInvocation.class));
 
         Mockito.doAnswer(new Answer<Object>() {
-            @Override
-            public Object answer(InvocationOnMock invocation) {
-                Object[] args = invocation.getArguments();
-                MulticastSubscribeInvocation request = (MulticastSubscribeInvocation) args[2];
-                if (request.getSubscriptionId() == null) {
-                    request.setSubscriptionId(UUID.randomUUID().toString());
-
-                }
-                request.getFuture().resolve(request.getSubscriptionId());
-                return null;
-            }
-        }).when(subscriptionManager).registerMulticastSubscription(any(String.class),
-                                                                   (Set<String>) argThat(contains(toParticipantId)),
-                                                                   Mockito.any(MulticastSubscribeInvocation.class));
-
-        domain = "TestDomain";
->>>>>>> af86fcfc
+                   @Override
+                   public Object answer(InvocationOnMock invocation) {
+                       Object[] args = invocation.getArguments();
+                       MulticastSubscribeInvocation request = (MulticastSubscribeInvocation) args[2];
+                       if (request.getSubscriptionId() == null) {
+                           request.setSubscriptionId(UUID.randomUUID().toString());
+
+                       }
+                       request.getFuture().resolve(request.getSubscriptionId());
+                       return null;
+                   }
+               })
+               .when(subscriptionManager)
+               .registerMulticastSubscription(any(String.class),
+                                              (Set<DiscoveryEntryWithMetaInfo>) argThat(contains(toDiscoveryEntry)),
+                                              Mockito.any(MulticastSubscribeInvocation.class));
 
         discoveryQos = new DiscoveryQos(10000, ArbitrationStrategy.HighestPriority, Long.MAX_VALUE);
         messagingQos = new MessagingQos();
@@ -531,14 +513,9 @@
 
         ArgumentCaptor<MulticastSubscribeInvocation> subscriptionRequest = ArgumentCaptor.forClass(MulticastSubscribeInvocation.class);
 
-<<<<<<< HEAD
-        verify(subscriptionManager, times(1)).registerBroadcastSubscription(eq(fromParticipantId),
+        verify(subscriptionManager, times(1)).registerMulticastSubscription(eq(fromParticipantId),
                                                                             (Set<DiscoveryEntryWithMetaInfo>) argThat(contains(toDiscoveryEntry)),
                                                                             // eq(toDiscoveryEntries),
-=======
-        verify(subscriptionManager, times(1)).registerMulticastSubscription(eq(fromParticipantId),
-                                                                            (Set<String>) argThat(contains(toParticipantId)),
->>>>>>> af86fcfc
                                                                             subscriptionRequest.capture());
         assertEquals("locationUpdate", subscriptionRequest.getValue().getSubscriptionName());
     }
@@ -597,14 +574,9 @@
 
         ArgumentCaptor<MulticastSubscribeInvocation> subscriptionRequest = ArgumentCaptor.forClass(MulticastSubscribeInvocation.class);
 
-<<<<<<< HEAD
-        verify(subscriptionManager, times(1)).registerBroadcastSubscription(eq(fromParticipantId),
+        verify(subscriptionManager, times(1)).registerMulticastSubscription(eq(fromParticipantId),
                                                                             (Set<DiscoveryEntryWithMetaInfo>) argThat(contains(toDiscoveryEntry)),
                                                                             // eq(toDiscoveryEntries),
-=======
-        verify(subscriptionManager, times(1)).registerMulticastSubscription(eq(fromParticipantId),
-                                                                            (Set<String>) argThat(contains(toParticipantId)),
->>>>>>> af86fcfc
                                                                             subscriptionRequest.capture());
 
         assertEquals("locationUpdate", subscriptionRequest.getValue().getSubscriptionName());
@@ -640,14 +612,9 @@
 
         ArgumentCaptor<MulticastSubscribeInvocation> subscriptionRequest = ArgumentCaptor.forClass(MulticastSubscribeInvocation.class);
 
-<<<<<<< HEAD
-        verify(subscriptionManager, times(1)).registerBroadcastSubscription(eq(fromParticipantId),
+        verify(subscriptionManager, times(1)).registerMulticastSubscription(eq(fromParticipantId),
                                                                             (Set<DiscoveryEntryWithMetaInfo>) argThat(contains(toDiscoveryEntry)),
                                                                             // eq(toDiscoveryEntries),
-=======
-        verify(subscriptionManager, times(1)).registerMulticastSubscription(eq(fromParticipantId),
-                                                                            (Set<String>) argThat(contains(toParticipantId)),
->>>>>>> af86fcfc
                                                                             subscriptionRequest.capture());
 
         assertEquals("locationUpdate", subscriptionRequest.getValue().getSubscriptionName());
