{
  "name": "performance-test",
  "version": "0.30.0-SNAPSHOT",
  "license": "Apache-2.0",
  "description": "Performance tests",
  "main": "src/main/js/consumer.js",
  "private": true,
  "devDependencies": {
    "jasmine-node": ">=1.14.5"
  },
  "dependencies": {
<<<<<<< HEAD
    "bluebird": "3.3.5",
    "joynr": "file:../../javascript/libjoynr-js/target/node-classes",
    "mqtt": "2.0.1",
    "test-base": "file:../test-base/target/classes"
=======
      "bluebird" : "3.3.5",
      "joynr" : ">=0.30.0-SNAPSHOT",
      "mqtt" : "2.0.1"
>>>>>>> 94504420
  },
  "config": {
    "domain": "performance_test_domain",
    "runs": 1000,
    "testRuns": 100,
    "stringlength": 10,
    "bytearraylength": 100,
    "timeout": 3600000,
    "viacc": "true",
    "testsTypes": "cbsk",
    "cc": {
      "host": "localhost",
      "port": "4242"
    },
    "measureMemory": "true",
    "bounceProxyBaseUrl": "http://localhost:8080",
    "brokerUri": "tcp://localhost:1883",
    "skipByteArraySizeTimesK": "false"
  },
  "scripts": {
    "startconsumer": "export measureMemory=$npm_package_config_measureMemory export testsTypes=$npm_package_config_testsTypes export domain=$npm_package_config_domain && export testRuns=$npm_package_config_testRuns && export runs=$npm_package_config_runs && export viacc=$npm_package_config_viacc && export skipByteArraySizeTimesK=$npm_package_config_skipByteArraySizeTimesK && export brokerUri=$npm_package_config_brokerUri && node --expose-gc src/main/js/consumer.js",
    "startconsumer-profiling": "export measureMemory=$npm_package_config_measureMemory export testsTypes=$npm_package_config_testsTypes export domain=$npm_package_config_domain && export testRuns=$npm_package_config_testRuns && export runs=$npm_package_config_runs && export viacc=$npm_package_config_viacc && export skipByteArraySizeTimesK=$npm_package_config_skipByteArraySizeTimesK && export brokerUri=$npm_package_config_brokerUri && NODE_ENV=production && node --prof --expose-gc src/main/js/consumer.js",
    "startprovider": "node src/main/js/provider.js $npm_package_config_domain",
    "jsconsumertest": "jasmine-node --verbose --forceexit --junitreport --config domain $npm_package_config_domain --config runs $npm_package_config_runs --config stringlength $npm_package_config_stringlength --config bytearraylength $npm_package_config_bytearraylength --config timeout $npm_package_config_timeout --config viacc $npm_package_config_viacc --config cchost $npm_package_config_cc_host --config ccport $npm_package_config_cc_port --config bounceProxyBaseUrl $npm_package_config_bounceProxyBaseUrl src/main/js/consumer.spec.js",
    "base64performancetest": "jasmine-node --verbose --forceexit --junitreport src/main/js/serializerperformancetest.spec.js"
  }
}<|MERGE_RESOLUTION|>--- conflicted
+++ resolved
@@ -9,16 +9,10 @@
     "jasmine-node": ">=1.14.5"
   },
   "dependencies": {
-<<<<<<< HEAD
     "bluebird": "3.3.5",
     "joynr": "file:../../javascript/libjoynr-js/target/node-classes",
     "mqtt": "2.0.1",
     "test-base": "file:../test-base/target/classes"
-=======
-      "bluebird" : "3.3.5",
-      "joynr" : ">=0.30.0-SNAPSHOT",
-      "mqtt" : "2.0.1"
->>>>>>> 94504420
   },
   "config": {
     "domain": "performance_test_domain",
