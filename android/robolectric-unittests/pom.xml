--- conflicted
+++ resolved
@@ -26,11 +26,7 @@
 	<parent>
 		<groupId>io.joynr</groupId>
 		<artifactId>android</artifactId>
-<<<<<<< HEAD
 		<version>0.10.0-SNAPSHOT</version>
-=======
-		<version>0.9.4</version>
->>>>>>> 68942f0e
 		<relativePath>../pom.xml</relativePath>
 	</parent>
 
@@ -73,31 +69,6 @@
 		<!-- Robolectric dependencies -->
 		<dependency>
 			<groupId>org.robolectric</groupId>
-			<artifactId>android-all</artifactId>
-			<version>5.0.0_r2-robolectric-1</version>
-			<scope>test</scope>
-		</dependency>
-		<dependency>
-			<groupId>org.robolectric</groupId>
-			<artifactId>shadows-core</artifactId>
-			<version>3.0</version>
-			<classifier>21</classifier>
-			<scope>test</scope>
-		</dependency>
-		<dependency>
-			<groupId>org.json</groupId>
-			<artifactId>json</artifactId>
-			<version>20080701</version>
-			<scope>test</scope>
-		</dependency>
-		<dependency>
-			<groupId>org.ccil.cowan.tagsoup</groupId>
-			<artifactId>tagsoup</artifactId>
-			<version>1.2</version>
-			<scope>test</scope>
-		</dependency>
-		<dependency>
-			<groupId>org.robolectric</groupId>
 			<artifactId>robolectric</artifactId>
 			<version>3.0</version>
 			<scope>test</scope>
@@ -106,32 +77,32 @@
 	<build>
 	<plugins>
 		<plugin>
-		<groupId>org.apache.maven.plugins</groupId>
-		<artifactId>maven-surefire-plugin</artifactId>
-		<dependencies>
-			<dependency>
-				<groupId>org.json</groupId>
-				<artifactId>json</artifactId>
-				<version>20141113</version>
-			</dependency>
-			<dependency>
-				<groupId>org.robolectric</groupId>
-				<artifactId>android-all</artifactId>
-				<version>5.0.0_r2-robolectric-1</version>
-			</dependency>
-			<dependency>
-				<groupId>org.robolectric</groupId>
-				<artifactId>shadows-core</artifactId>
-				<version>3.0</version>
-				<classifier>21</classifier>
-			</dependency>
-			<dependency>
-				<groupId>org.ccil.cowan.tagsoup</groupId>
-				<artifactId>tagsoup</artifactId>
-				<version>1.2</version>
-			</dependency>
-		</dependencies>
-	</plugin>
+			<groupId>org.apache.maven.plugins</groupId>
+			<artifactId>maven-surefire-plugin</artifactId>
+			<dependencies>
+				<dependency>
+					<groupId>org.json</groupId>
+					<artifactId>json</artifactId>
+					<version>20141113</version>
+				</dependency>
+				<dependency>
+					<groupId>org.robolectric</groupId>
+					<artifactId>android-all</artifactId>
+					<version>5.0.0_r2-robolectric-1</version>
+				</dependency>
+				<dependency>
+					<groupId>org.robolectric</groupId>
+					<artifactId>shadows-core</artifactId>
+					<version>3.0</version>
+					<classifier>21</classifier>
+				</dependency>
+				<dependency>
+					<groupId>org.ccil.cowan.tagsoup</groupId>
+					<artifactId>tagsoup</artifactId>
+					<version>1.2</version>
+				</dependency>
+			</dependencies>
+		</plugin>
 	</plugins>
 	</build>
 </project>