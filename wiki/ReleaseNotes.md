--- conflicted
+++ resolved
@@ -2,20 +2,12 @@
 All relevant changes are documented in this file. You can find more information about
 the versioning scheme [here](JoynrVersioning.md).
 
-<<<<<<< HEAD
-# joynr 1.7.1
-=======
 # joynr 1.8.0
->>>>>>> 908fecea
-
-## API relevant changes
-None.
-
-## Other changes
-<<<<<<< HEAD
-* **[JS]** Fixed typo in `WebSocketLibjoynrRuntime`, by using correct method
-  `terminateAllSubscriptions`.
-=======
+
+## API relevant changes
+None.
+
+## Other changes
 * **[Java]** Introduced overridden toString() methods in classes
   io.joynr.arbitration.DiscoveryQos and io.joynr.messaging.MessagingQos
 * **[Build]** Dockerfiles with included scripts for building joynr have been updated to use
@@ -26,7 +18,6 @@
   "DEBUG" to support message tracking.
 * **[FIDL]** Introduce support for multiple backends in GlobalCapabilitiesDirectory FIDL. See
   `docs/gcd-in-multiple-be.md` for additional documentation.
->>>>>>> 908fecea
 
 ## Configuration property changes
 None.
