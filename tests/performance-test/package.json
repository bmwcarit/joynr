{
  "name": "performance-test",
<<<<<<< HEAD
  "version": "0.26.0",
=======
  "version": "0.27.0",
>>>>>>> 9c369c0f
  "license": "Apache-2.0",
  "description": "Performance tests",
  "main": "src/main/js/consumer.js",
  "private": true,
  "devDependencies": {
      "jasmine-node": ">=1.14.5"
  },
  "dependencies": {
      "bluebird" : "3.3.5",
<<<<<<< HEAD
      "joynr" : ">=0.26.0",
=======
      "joynr" : ">=0.27.0",
>>>>>>> 9c369c0f
      "mqtt" : "2.0.1"
  },
  "config": {
    "domain": "performance_test_domain",
    "runs": 10000,
    "stringlength": 10,
    "bytearraylength": 100,
    "timeout": 3600000,
    "viacc": "true",
    "cc": {
      "host": "localhost",
      "port": "4242"
    },
    "bounceProxyBaseUrl": "http://localhost:8080",
    "brokerUri": "tcp://localhost:1883",
    "skipByteArraySizeTimesK": "false"
  },
  "scripts": {
    "preinstall": "npm install ../../javascript/libjoynr-js/target/node-classes ../test-base/target/classes",
    "startconsumer" : "export domain=$npm_package_config_domain && export runs=$npm_package_config_runs && export viacc=$npm_package_config_viacc && export skipByteArraySizeTimesK=$npm_package_config_skipByteArraySizeTimesK && export brokerUri=$npm_package_config_brokerUri && node src/main/js/consumer.js",
    "startconsumer-profiling" : "export domain=$npm_package_config_domain && export runs=$npm_package_config_runs && export viacc=$npm_package_config_viacc && export skipByteArraySizeTimesK=$npm_package_config_skipByteArraySizeTimesK && export brokerUri=$npm_package_config_brokerUri && NODE_ENV=production && node --prof src/main/js/consumer.js",
    "startprovider" : "node src/main/js/provider.js $npm_package_config_domain",
    "jsconsumertest" : "jasmine-node --verbose --forceexit --junitreport --config domain $npm_package_config_domain --config runs $npm_package_config_runs --config stringlength $npm_package_config_stringlength --config bytearraylength $npm_package_config_bytearraylength --config timeout $npm_package_config_timeout --config viacc $npm_package_config_viacc --config cchost $npm_package_config_cc_host --config ccport $npm_package_config_cc_port --config bounceProxyBaseUrl $npm_package_config_bounceProxyBaseUrl src/main/js/consumer.spec.js",
    "base64performancetest" : "jasmine-node --verbose --forceexit --junitreport src/main/js/serializerperformancetest.spec.js"
  }
}<|MERGE_RESOLUTION|>--- conflicted
+++ resolved
@@ -1,10 +1,6 @@
 {
   "name": "performance-test",
-<<<<<<< HEAD
-  "version": "0.26.0",
-=======
   "version": "0.27.0",
->>>>>>> 9c369c0f
   "license": "Apache-2.0",
   "description": "Performance tests",
   "main": "src/main/js/consumer.js",
@@ -14,11 +10,7 @@
   },
   "dependencies": {
       "bluebird" : "3.3.5",
-<<<<<<< HEAD
-      "joynr" : ">=0.26.0",
-=======
       "joynr" : ">=0.27.0",
->>>>>>> 9c369c0f
       "mqtt" : "2.0.1"
   },
   "config": {
