/*
 * #%L
 * %%
 * Copyright (C) 2011 - 2017 BMW Car IT GmbH
 * %%
 * Licensed under the Apache License, Version 2.0 (the "License");
 * you may not use this file except in compliance with the License.
 * You may obtain a copy of the License at
 * 
 *      http://www.apache.org/licenses/LICENSE-2.0
 * 
 * Unless required by applicable law or agreed to in writing, software
 * distributed under the License is distributed on an "AS IS" BASIS,
 * WITHOUT WARRANTIES OR CONDITIONS OF ANY KIND, either express or implied.
 * See the License for the specific language governing permissions and
 * limitations under the License.
 * #L%
 */

#include "joynr/CcMessageRouter.h"

#include <cassert>
#include <functional>

#include <boost/asio/io_service.hpp>

#include "joynr/access-control/IAccessController.h"
#include "joynr/exceptions/JoynrException.h"
#include "joynr/IMessaging.h"
#include "joynr/IMessagingMulticastSubscriber.h"
#include "joynr/IMessagingStubFactory.h"
#include "joynr/IMulticastAddressCalculator.h"
#include "joynr/InProcessMessagingAddress.h"
#include "joynr/IPlatformSecurityManager.h"
#include "joynr/JoynrMessage.h"
#include "joynr/MulticastMessagingSkeletonDirectory.h"
#include "joynr/MulticastReceiverDirectory.h"
#include "joynr/ThreadPoolDelayedScheduler.h"
#include "joynr/SteadyTimer.h"
#include "joynr/serializer/Serializer.h"
#include "joynr/system/MessageNotificationAbstractProvider.h"
#include "joynr/system/MessageNotificationMessageQueuedForDeliveryBroadcastFilter.h"
#include "joynr/system/MessageNotificationMessageQueuedForDeliveryBroadcastFilterParameters.h"
#include "joynr/system/RoutingProxy.h"
#include "joynr/system/RoutingTypes/Address.h"
#include "joynr/system/RoutingTypes/ChannelAddress.h"
#include "joynr/system/RoutingTypes/MqttAddress.h"
#include "joynr/system/RoutingTypes/CommonApiDbusAddress.h"
#include "joynr/system/RoutingTypes/BrowserAddress.h"
#include "joynr/system/RoutingTypes/WebSocketAddress.h"
#include "joynr/system/RoutingTypes/WebSocketClientAddress.h"
#include "joynr/Util.h"

namespace joynr
{

INIT_LOGGER(CcMessageRouter);

//------ ConsumerPermissionCallback --------------------------------------------

class ConsumerPermissionCallback : public IAccessController::IHasConsumerPermissionCallback
{
public:
    ConsumerPermissionCallback(
            CcMessageRouter& owningMessageRouter,
            const JoynrMessage& message,
            std::shared_ptr<const joynr::system::RoutingTypes::Address> destination);

    void hasConsumerPermission(bool hasPermission) override;

    CcMessageRouter& owningMessageRouter;
    JoynrMessage message;
    std::shared_ptr<const joynr::system::RoutingTypes::Address> destination;

private:
    ADD_LOGGER(ConsumerPermissionCallback);
};

//------ MessageNotification ---------------------------------------------------

class CcMessageNotificationProvider : public joynr::system::MessageNotificationAbstractProvider
{
public:
    virtual ~CcMessageNotificationProvider() = default;
    using MessageNotificationAbstractProvider::fireMessageQueuedForDelivery;
};

class MessageQueuedForDeliveryBroadcastFilter
        : public joynr::system::MessageNotificationMessageQueuedForDeliveryBroadcastFilter
{
    bool filter(const std::string& participantId,
                const std::string& messageType,
                const joynr::system::
                        MessageNotificationMessageQueuedForDeliveryBroadcastFilterParameters&
                                filterParameters) override
    {
        const bool isParticipantIdSet = !filterParameters.getParticipantId().empty();
        const bool isMessageTypeSet = !filterParameters.getMessageType().empty();

        // if no filter parameters are set, always send broadcast
        if (!isParticipantIdSet && !isMessageTypeSet) {
            return true;
        }
        // if message type is empty, check if participant id matches
        if (!isMessageTypeSet) {
            return filterParameters.getParticipantId() == participantId;
        }
        // if participant type is empty, check if message type matches
        if (!isParticipantIdSet) {
            return filterParameters.getMessageType() == messageType;
        }
        return filterParameters.getParticipantId() == participantId &&
               filterParameters.getMessageType() == messageType;
    }
};

//------ MessageRouter ---------------------------------------------------------

CcMessageRouter::CcMessageRouter(
        std::shared_ptr<IMessagingStubFactory> messagingStubFactory,
        std::shared_ptr<MulticastMessagingSkeletonDirectory> multicastMessagingSkeletonDirectory,
        std::unique_ptr<IPlatformSecurityManager> securityManager,
        boost::asio::io_service& ioService,
        std::unique_ptr<IMulticastAddressCalculator> addressCalculator,
        const std::string& globalClusterControllerAddress,
        int maxThreads,
        std::unique_ptr<MessageQueue> messageQueue)
        : AbstractMessageRouter(std::move(messagingStubFactory),
                                ioService,
                                std::move(addressCalculator),
                                maxThreads,
                                std::move(messageQueue)),
          joynr::system::RoutingAbstractProvider(),
          multicastMessagingSkeletonDirectory(multicastMessagingSkeletonDirectory),
          securityManager(std::move(securityManager)),
          multicastReceveiverDirectoryFilename(),
<<<<<<< HEAD
          globalClusterControllerAddress(globalClusterControllerAddress)
=======
          messageNotificationProvider(std::make_shared<CcMessageNotificationProvider>())
>>>>>>> c695cd2e
{
    messageNotificationProvider->addBroadcastFilter(
            std::make_shared<MessageQueuedForDeliveryBroadcastFilter>());
}

CcMessageRouter::~CcMessageRouter()
{
}

void CcMessageRouter::setAccessController(std::shared_ptr<IAccessController> accessController)
{
    assert(accessController);
    this->accessController = accessController;
}

void CcMessageRouter::saveMulticastReceiverDirectory() const
{
    if (multicastReceveiverDirectoryFilename.empty()) {
        JOYNR_LOG_INFO(logger, "Did not save multicast receiver directory: No filename specified");
        return;
    }

    try {
        joynr::util::saveStringToFile(
                multicastReceveiverDirectoryFilename,
                joynr::serializer::serializeToJson(multicastReceiverDirectory));
    } catch (const std::runtime_error& ex) {
        JOYNR_LOG_INFO(logger, ex.what());
    }
}

void CcMessageRouter::loadMulticastReceiverDirectory(std::string filename)
{
    multicastReceveiverDirectoryFilename = std::move(filename);

    try {
        joynr::serializer::deserializeFromJson(
                multicastReceiverDirectory,
                joynr::util::loadStringFromFile(multicastReceveiverDirectoryFilename));
    } catch (const std::runtime_error& ex) {
        JOYNR_LOG_ERROR(logger, ex.what());
        return;
    } catch (const std::invalid_argument& ex) {
        JOYNR_LOG_ERROR(logger, "Deserialization from JSON failed: {}", ex.what());
        return;
    }

    reestablishMulticastSubscriptions();
}

<<<<<<< HEAD
void CcMessageRouter::getGlobalAddress(
        std::function<void(const std::string&)> onSuccess,
        std::function<void(const joynr::exceptions::ProviderRuntimeException&)> onError)
{
    if (globalClusterControllerAddress.empty()) {
        onError(joynr::exceptions::ProviderRuntimeException(
                "No cluster-controller global address available."));
    } else {
        onSuccess(globalClusterControllerAddress);
    }
=======
std::shared_ptr<system::MessageNotificationProvider> CcMessageRouter::
        getMessageNotificationProvider() const
{
    return messageNotificationProvider;
>>>>>>> c695cd2e
}

void CcMessageRouter::reestablishMulticastSubscriptions()
{
    for (const auto& multicastId : multicastReceiverDirectory.getMulticastIds()) {
        std::string providerParticipantId;

        try {
            providerParticipantId = util::extractParticipantIdFromMulticastId(multicastId);
        } catch (std::invalid_argument& ex) {
            JOYNR_LOG_ERROR(logger,
                            "Persisted multicast receivers: Invalid multicast ID found {}",
                            multicastId);
            continue;
        }

        std::shared_ptr<const joynr::system::RoutingTypes::Address> providerAddress =
                routingTable.lookup(providerParticipantId);

        if (!providerAddress) {
            JOYNR_LOG_WARN(logger,
                           "Persisted multicast receivers: No provider address found for "
                           "multicast ID {}",
                           multicastId);
            continue;
        }

        std::shared_ptr<IMessagingMulticastSubscriber> multicastSubscriber =
                multicastMessagingSkeletonDirectory->getSkeleton(providerAddress);

        if (!multicastSubscriber) {
            JOYNR_LOG_WARN(logger,
                           "Persisted multicast receivers: No multicast subscriber found for "
                           "multicast ID {}",
                           multicastId);
            continue;
        }

        multicastSubscriber->registerMulticastSubscription(multicastId);
    }
}

/**
  * Q (RDZ): What happens if the message cannot be forwarded? Exception? Log file entry?
  * Q (RDZ): When are messagingstubs removed? They are stored indefinitely in the factory
  */
void CcMessageRouter::route(JoynrMessage& message, std::uint32_t tryCount)
{
    assert(messagingStubFactory != nullptr);
    JoynrTimePoint now = std::chrono::time_point_cast<std::chrono::milliseconds>(
            std::chrono::system_clock::now());
    if (now > message.getHeaderExpiryDate()) {
        std::string errorMessage("Received expired message. Dropping the message (ID: " +
                                 message.getHeaderMessageId() + ").");
        JOYNR_LOG_WARN(logger, errorMessage);
        throw exceptions::JoynrMessageNotSentException(errorMessage);
    }

    // Validate the message if possible
    if (securityManager != nullptr && !securityManager->validate(message)) {
        std::string errorMessage("messageId " + message.getHeaderMessageId() +
                                 " failed validation");
        JOYNR_LOG_ERROR(logger, errorMessage);
        throw exceptions::JoynrMessageNotSentException(errorMessage);
    }

    if (message.getHeaderReplyAddress().empty() && !message.isLocalMessage() &&
        (message.getType() == JoynrMessage::VALUE_MESSAGE_TYPE_REQUEST ||
         message.getType() == JoynrMessage::VALUE_MESSAGE_TYPE_SUBSCRIPTION_REQUEST ||
         message.getType() == JoynrMessage::VALUE_MESSAGE_TYPE_BROADCAST_SUBSCRIPTION_REQUEST ||
         message.getType() == JoynrMessage::VALUE_MESSAGE_TYPE_MULTICAST_SUBSCRIPTION_REQUEST)) {
        message.setHeaderReplyAddress(globalClusterControllerAddress);
    }

    JOYNR_LOG_TRACE(logger,
                    "Route message with Id {} and payload {}",
                    message.getHeaderMessageId(),
                    message.getPayload());
    // search for the destination addresses
    std::unordered_set<std::shared_ptr<const joynr::system::RoutingTypes::Address>> destAddresses =
            getDestinationAddresses(message);
    // if destination address is not known
    if (destAddresses.empty()) {
        if (message.getType() == JoynrMessage::VALUE_MESSAGE_TYPE_MULTICAST) {
            // Do not queue multicast messages for future multicast receivers.
            return;
        }

        // save the message for later delivery
        queueMessage(message);
        JOYNR_LOG_WARN(logger,
                       "No routing information found for destination participant ID \"{}\" "
                       "so far. Waiting for participant registration. "
                       "Queueing message (ID : {})",
                       message.getHeaderTo(),
                       message.getHeaderMessageId());
        return;
    }

    for (std::shared_ptr<const joynr::system::RoutingTypes::Address> destAddress : destAddresses) {
        if (accessController) {
            // Access control checks are asynchronous, callback will send message
            // if access is granted
            auto callback =
                    std::make_shared<ConsumerPermissionCallback>(*this, message, destAddress);
            accessController->hasConsumerPermission(message, callback);
            return;
        }

        // If this point is reached, the message can be sent without delay
        scheduleMessage(message, destAddress, tryCount);
    }
}

// inherited from joynr::IMessageRouter and joynr::system::RoutingProvider
void CcMessageRouter::removeNextHop(
        const std::string& participantId,
        std::function<void()> onSuccess,
        std::function<void(const joynr::exceptions::ProviderRuntimeException&)> onError)
{
    std::ignore = onError;

    {
        WriteLocker lock(routingTableLock);
        routingTable.remove(participantId);
    }
    saveRoutingTable();

    if (onSuccess) {
        onSuccess();
    }
}

void CcMessageRouter::addNextHop(
        const std::string& participantId,
        const std::shared_ptr<const joynr::system::RoutingTypes::Address>& address,
        std::function<void()> onSuccess,
        std::function<void(const joynr::exceptions::ProviderRuntimeException&)> onError)
{
    std::ignore = onError;
    addToRoutingTable(participantId, address);
    sendMessages(participantId, address);
    if (onSuccess) {
        onSuccess();
    }
}

// inherited from joynr::system::RoutingProvider
void CcMessageRouter::addNextHop(
        const std::string& participantId,
        const system::RoutingTypes::ChannelAddress& channelAddress,
        std::function<void()> onSuccess,
        std::function<void(const joynr::exceptions::ProviderRuntimeException&)> onError)
{
    std::ignore = onError;
    auto address =
            std::make_shared<const joynr::system::RoutingTypes::ChannelAddress>(channelAddress);
    addNextHop(participantId, address, std::move(onSuccess));
}

// inherited from joynr::system::RoutingProvider
void CcMessageRouter::addNextHop(
        const std::string& participantId,
        const system::RoutingTypes::MqttAddress& mqttAddress,
        std::function<void()> onSuccess,
        std::function<void(const joynr::exceptions::ProviderRuntimeException&)> onError)
{
    std::ignore = onError;
    auto address = std::make_shared<const joynr::system::RoutingTypes::MqttAddress>(mqttAddress);
    addNextHop(participantId, address, std::move(onSuccess));
}

// inherited from joynr::system::RoutingProvider
void CcMessageRouter::addNextHop(
        const std::string& participantId,
        const system::RoutingTypes::CommonApiDbusAddress& commonApiDbusAddress,
        std::function<void()> onSuccess,
        std::function<void(const joynr::exceptions::ProviderRuntimeException&)> onError)
{
    std::ignore = onError;
    auto address = std::make_shared<const joynr::system::RoutingTypes::CommonApiDbusAddress>(
            commonApiDbusAddress);
    addNextHop(participantId, address, std::move(onSuccess));
}

// inherited from joynr::system::RoutingProvider
void CcMessageRouter::addNextHop(
        const std::string& participantId,
        const system::RoutingTypes::BrowserAddress& browserAddress,
        std::function<void()> onSuccess,
        std::function<void(const joynr::exceptions::ProviderRuntimeException&)> onError)
{
    std::ignore = onError;
    auto address =
            std::make_shared<const joynr::system::RoutingTypes::BrowserAddress>(browserAddress);
    addNextHop(participantId, address, std::move(onSuccess));
}

// inherited from joynr::system::RoutingProvider
void CcMessageRouter::addNextHop(
        const std::string& participantId,
        const system::RoutingTypes::WebSocketAddress& webSocketAddress,
        std::function<void()> onSuccess,
        std::function<void(const joynr::exceptions::ProviderRuntimeException&)> onError)
{
    std::ignore = onError;
    auto address =
            std::make_shared<const joynr::system::RoutingTypes::WebSocketAddress>(webSocketAddress);
    addNextHop(participantId, address, std::move(onSuccess));
}

// inherited from joynr::system::RoutingProvider
void CcMessageRouter::addNextHop(
        const std::string& participantId,
        const system::RoutingTypes::WebSocketClientAddress& webSocketClientAddress,
        std::function<void()> onSuccess,
        std::function<void(const joynr::exceptions::ProviderRuntimeException&)> onError)
{
    std::ignore = onError;
    auto address = std::make_shared<const joynr::system::RoutingTypes::WebSocketClientAddress>(
            webSocketClientAddress);
    addNextHop(participantId, address, std::move(onSuccess));
}

void CcMessageRouter::resolveNextHop(
        const std::string& participantId,
        std::function<void(const bool& resolved)> onSuccess,
        std::function<void(const joynr::exceptions::ProviderRuntimeException&)> onError)
{
    std::ignore = onError;

    bool resolved;
    {
        ReadLocker lock(routingTableLock);
        resolved = routingTable.contains(participantId);
    }
    onSuccess(resolved);
}

void CcMessageRouter::registerMulticastReceiver(
        const std::string& multicastId,
        const std::string& subscriberParticipantId,
        const std::string& providerParticipantId,
        std::shared_ptr<const joynr::system::RoutingTypes::Address> providerAddress,
        std::function<void()> onSuccess,
        std::function<void(const joynr::exceptions::JoynrRuntimeException&)> onError)
{
    std::ignore = subscriberParticipantId;
    std::ignore = providerParticipantId;

    std::shared_ptr<IMessagingMulticastSubscriber> skeleton =
            multicastMessagingSkeletonDirectory->getSkeleton(providerAddress);
    if (skeleton) {
        try {
            skeleton->registerMulticastSubscription(multicastId);
            onSuccess();
        } catch (const exceptions::JoynrRuntimeException& error) {
            onError(error);
        }
    } else {
        JOYNR_LOG_TRACE(logger,
                        "No messaging skeleton found for multicast "
                        "provider (address=" +
                                providerAddress->toString() + ").");
        onSuccess();
    }
}

void CcMessageRouter::addMulticastReceiver(
        const std::string& multicastId,
        const std::string& subscriberParticipantId,
        const std::string& providerParticipantId,
        std::function<void()> onSuccess,
        std::function<void(const joynr::exceptions::ProviderRuntimeException&)> onError)
{
    std::shared_ptr<const joynr::system::RoutingTypes::Address> providerAddress;
    {
        ReadLocker lock(routingTableLock);
        providerAddress = routingTable.lookup(providerParticipantId);
    }

    std::function<void()> onSuccessWrapper =
            [this, multicastId, subscriberParticipantId, onSuccess]() {
        multicastReceiverDirectory.registerMulticastReceiver(multicastId, subscriberParticipantId);
        JOYNR_LOG_TRACE(logger,
                        "added multicast receiver={} for multicastId={}",
                        subscriberParticipantId,
                        multicastId);
        saveMulticastReceiverDirectory();
        onSuccess();
    };
    std::function<void(const exceptions::JoynrRuntimeException&)> onErrorWrapper =
            [onError, subscriberParticipantId, multicastId](
                    const exceptions::JoynrRuntimeException& error) {
        JOYNR_LOG_ERROR(logger,
                        "error adding multicast receiver={} for multicastId={}, error: {}",
                        subscriberParticipantId,
                        multicastId,
                        error.getMessage());
        onError(joynr::exceptions::ProviderRuntimeException(error.getMessage()));
    };

    if (!providerAddress) {
        exceptions::ProviderRuntimeException exception(
                "No routing entry for multicast provider (providerParticipantId=" +
                providerParticipantId + ") found.");
        onErrorWrapper(exception);
        return;
    }

    registerMulticastReceiver(multicastId,
                              subscriberParticipantId,
                              providerParticipantId,
                              providerAddress,
                              onSuccessWrapper,
                              onErrorWrapper);
}

void CcMessageRouter::removeMulticastReceiver(
        const std::string& multicastId,
        const std::string& subscriberParticipantId,
        const std::string& providerParticipantId,
        std::function<void()> onSuccess,
        std::function<void(const joynr::exceptions::ProviderRuntimeException&)> onError)
{
    multicastReceiverDirectory.unregisterMulticastReceiver(multicastId, subscriberParticipantId);

    saveMulticastReceiverDirectory();

    std::shared_ptr<const joynr::system::RoutingTypes::Address> providerAddress;
    {
        ReadLocker lock(routingTableLock);
        providerAddress = routingTable.lookup(providerParticipantId);
    }
    if (!providerAddress) {
        exceptions::ProviderRuntimeException exception(
                "No routing entry for multicast provider (providerParticipantId=" +
                providerParticipantId + ") found.");
        JOYNR_LOG_ERROR(logger, exception.getMessage());
        onError(exception);
        return;
    } else {
        std::shared_ptr<IMessagingMulticastSubscriber> skeleton =
                multicastMessagingSkeletonDirectory->getSkeleton(providerAddress);
        if (skeleton) {
            skeleton->unregisterMulticastSubscription(multicastId);
        } else {
            JOYNR_LOG_TRACE(logger,
                            "No messaging skeleton found for multicast "
                            "provider (address=" +
                                    providerAddress->toString() + ").");
        }
        onSuccess();
    }
}

void CcMessageRouter::queueMessage(const JoynrMessage& message)
{
    JOYNR_LOG_TRACE(logger, "message queued: {}", message.getPayload());
    messageNotificationProvider->fireMessageQueuedForDelivery(
            message.getHeaderTo(), message.getType());
    messageQueue->queueMessage(message);
}

/**
 * IMPLEMENTATION of ConsumerPermissionCallback class
 */

INIT_LOGGER(ConsumerPermissionCallback);

ConsumerPermissionCallback::ConsumerPermissionCallback(
        CcMessageRouter& owningMessageRouter,
        const JoynrMessage& message,
        std::shared_ptr<const joynr::system::RoutingTypes::Address> destination)
        : owningMessageRouter(owningMessageRouter), message(message), destination(destination)
{
}

void ConsumerPermissionCallback::hasConsumerPermission(bool hasPermission)
{
    if (hasPermission) {
        try {
            owningMessageRouter.scheduleMessage(message, destination);
        } catch (const exceptions::JoynrMessageNotSentException& e) {
            JOYNR_LOG_ERROR(logger,
                            "Message with Id {} could not be sent. Error: {}",
                            message.getHeaderMessageId(),
                            e.getMessage());
        }
    }
}

} // namespace joynr<|MERGE_RESOLUTION|>--- conflicted
+++ resolved
@@ -134,11 +134,8 @@
           multicastMessagingSkeletonDirectory(multicastMessagingSkeletonDirectory),
           securityManager(std::move(securityManager)),
           multicastReceveiverDirectoryFilename(),
-<<<<<<< HEAD
-          globalClusterControllerAddress(globalClusterControllerAddress)
-=======
+          globalClusterControllerAddress(globalClusterControllerAddress),
           messageNotificationProvider(std::make_shared<CcMessageNotificationProvider>())
->>>>>>> c695cd2e
 {
     messageNotificationProvider->addBroadcastFilter(
             std::make_shared<MessageQueuedForDeliveryBroadcastFilter>());
@@ -189,7 +186,12 @@
     reestablishMulticastSubscriptions();
 }
 
-<<<<<<< HEAD
+std::shared_ptr<system::MessageNotificationProvider> CcMessageRouter::
+        getMessageNotificationProvider() const
+{
+    return messageNotificationProvider;
+}
+
 void CcMessageRouter::getGlobalAddress(
         std::function<void(const std::string&)> onSuccess,
         std::function<void(const joynr::exceptions::ProviderRuntimeException&)> onError)
@@ -200,12 +202,6 @@
     } else {
         onSuccess(globalClusterControllerAddress);
     }
-=======
-std::shared_ptr<system::MessageNotificationProvider> CcMessageRouter::
-        getMessageNotificationProvider() const
-{
-    return messageNotificationProvider;
->>>>>>> c695cd2e
 }
 
 void CcMessageRouter::reestablishMulticastSubscriptions()
