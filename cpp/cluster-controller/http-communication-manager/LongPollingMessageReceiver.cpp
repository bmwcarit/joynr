/*
 * #%L
 * %%
 * Copyright (C) 2011 - 2016 BMW Car IT GmbH
 * %%
 * Licensed under the Apache License, Version 2.0 (the "License");
 * you may not use this file except in compliance with the License.
 * You may obtain a copy of the License at
 * 
 *      http://www.apache.org/licenses/LICENSE-2.0
 * 
 * Unless required by applicable law or agreed to in writing, software
 * distributed under the License is distributed on an "AS IS" BASIS,
 * WITHOUT WARRANTIES OR CONDITIONS OF ANY KIND, either express or implied.
 * See the License for the specific language governing permissions and
 * limitations under the License.
 * #L%
 */
#include <algorithm>
#include <cstdint>
#include <cstdlib>
#include <QString>

#include "cluster-controller/http-communication-manager/LongPollingMessageReceiver.h"
#include "cluster-controller/httpnetworking/HttpNetworking.h"
#include "joynr/Util.h"
#include "joynr/JsonSerializer.h"
#include "joynr/DispatcherUtils.h"
#include "joynr/TypeUtil.h"
#include "cluster-controller/httpnetworking/HttpResult.h"
#include "joynr/ILocalChannelUrlDirectory.h"
#include "joynr/Future.h"
#include "joynr/types/ChannelUrlInformation.h"
#include "joynr/JoynrMessage.h"
#include "joynr/system/RoutingTypes/ChannelAddress.h"
#include "joynr/MessageRouter.h"
#include "joynr/JoynrMessage.h"

namespace joynr
{

INIT_LOGGER(LongPollingMessageReceiver);

LongPollingMessageReceiver::LongPollingMessageReceiver(
        const BrokerUrl& brokerUrl,
        const std::string& channelId,
        const std::string& receiverId,
        const LongPollingMessageReceiverSettings& settings,
        Semaphore* channelCreatedSemaphore,
        std::shared_ptr<ILocalChannelUrlDirectory> channelUrlDirectory,
        std::function<void(const std::string&)> onTextMessageReceived)
        : Thread("LongPollRecv"),
          brokerUrl(brokerUrl),
          channelId(channelId),
          receiverId(receiverId),
          settings(settings),
          interrupted(false),
          interruptedMutex(),
          interruptedWait(),
          channelUrlDirectory(channelUrlDirectory),
          channelCreatedSemaphore(channelCreatedSemaphore),
          onTextMessageReceived(onTextMessageReceived)
{
}

void LongPollingMessageReceiver::interrupt()
{
    interrupted = true;
    interruptedWait.notify_all();
}

bool LongPollingMessageReceiver::isInterrupted()
{
    return interrupted;
}

void LongPollingMessageReceiver::stop()
{
    interrupt();
    Thread::stop();
}

void LongPollingMessageReceiver::run()
{
    checkServerTime();
    std::string createChannelUrl = brokerUrl.getCreateChannelUrl(channelId).toString();
    JOYNR_LOG_INFO(logger, "Running lpmr with channelId {}", channelId);
    std::shared_ptr<IHttpPostBuilder> createChannelRequestBuilder(
            HttpNetworking::getInstance()->createHttpPostBuilder(createChannelUrl));
    std::shared_ptr<HttpRequest> createChannelRequest(
            createChannelRequestBuilder->addHeader("X-Atmosphere-tracking-id", receiverId)
                    ->withContentType("application/json")
                    ->withTimeout(settings.brokerTimeout)
                    ->build());

    std::string channelUrl;
    while (channelUrl.empty() && !isInterrupted()) {
        JOYNR_LOG_DEBUG(logger, "sending create channel request");
        HttpResult createChannelResult = createChannelRequest->execute();
        if (createChannelResult.getStatusCode() == 201) {
            channelUrl = *createChannelResult.getHeaders().find("Location");
            JOYNR_LOG_INFO(logger, "channel creation successfull; channel url: {}", channelUrl);
            channelCreatedSemaphore->notify();
        } else {
            JOYNR_LOG_INFO(logger,
                           "channel creation failed); status code: {}",
                           createChannelResult.getStatusCode());
            std::unique_lock<std::mutex> lock(interruptedMutex);
            interruptedWait.wait_for(lock, settings.createChannelRetryInterval);
        }
    }
    /**
      * register the channelUrl with the ChannelUrlDirectory (asynchronously)
      */
    assert(channelUrlDirectory != nullptr);
    types::ChannelUrlInformation urlInformation;
    std::vector<std::string> urls = {channelUrl};
    urlInformation.setUrls(urls);
    JOYNR_LOG_INFO(
            logger,
            "Adding channelId and Url of cluster controller to remote ChannelUrlDirectory {}",
            channelUrl);
    channelUrlDirectory->registerChannelUrlsAsync(channelId, urlInformation);

    while (!isInterrupted()) {

        std::shared_ptr<IHttpGetBuilder> longPollRequestBuilder(
                HttpNetworking::getInstance()->createHttpGetBuilder(channelUrl));

        std::shared_ptr<HttpRequest> longPollRequest(
                longPollRequestBuilder->acceptGzip()
                        ->addHeader("Accept", "application/json")
                        ->addHeader("X-Atmosphere-tracking-id", receiverId)
                        ->withTimeout(settings.longPollTimeout)
                        ->build());

        JOYNR_LOG_DEBUG(logger, "sending long polling request; url: {}", channelUrl);
        HttpResult longPollingResult = longPollRequest->execute();
        if (!isInterrupted()) {
            // TODO: remove HttpErrorCodes and use constants.
            // there is a bug in atmosphere, which currently gives back 503 instead of 200 as a
            // result to longpolling.
            // Accepting 503 is a temporary workaround for this bug. As soon as atmosphere is fixed,
            // this should be removed
            // 200 does nott refect the state of the message body! It could be empty.
            if (longPollingResult.getStatusCode() == 200 ||
                longPollingResult.getStatusCode() == 503) {
                util::logSerializedMessage(logger,
                                           "long polling successful; contents: ",
                                           longPollingResult.getBody().data());
                processReceivedInput(longPollingResult.getBody());
                // Atmosphere currently cannot return 204 when a long poll times out, so this code
                // is currently never executed (2.2.2012)
            } else if (longPollingResult.getStatusCode() == 204) {
                JOYNR_LOG_DEBUG(logger, "long polling successfull);full; no data");
            } else {
                std::string body("NULL");
                if (!longPollingResult.getBody().isNull()) {
                    body = QString(longPollingResult.getBody().data()).toStdString();
                }
                JOYNR_LOG_ERROR(logger,
                                "long polling failed; error message: {}; contents: {}",
                                longPollingResult.getErrorMessage(),
                                body);
                std::unique_lock<std::mutex> lock(interruptedMutex);
                interruptedWait.wait_for(lock, settings.createChannelRetryInterval);
            }
        }
    }
}

void LongPollingMessageReceiver::processReceivedInput(const QByteArray& receivedInput)
{
    std::vector<std::string> jsonObjects =
            util::splitIntoJsonObjects(QString(receivedInput).toStdString());
    for (std::size_t i = 0; i < jsonObjects.size(); i++) {
        processReceivedJsonObjects(jsonObjects.at(i));
    }
}

void LongPollingMessageReceiver::processReceivedJsonObjects(const std::string& jsonObject)
{
<<<<<<< HEAD
    if (onTextMessageReceived) {
        onTextMessageReceived(jsonObject);
    } else {
        JOYNR_LOG_ERROR(
                logger,
                "Discarding received message, since onTextMessageReceived callback is empty.");
=======
    try {
        JoynrMessage msg = JsonSerializer::deserialize<JoynrMessage>(jsonObject);

        if (msg.getType().empty()) {
            JOYNR_LOG_ERROR(logger, "received empty message - dropping Messages");
            return;
        }
        if (!msg.containsHeaderExpiryDate()) {
            JOYNR_LOG_ERROR(logger,
                            "received message [msgId=[{}] without decay time - dropping message",
                            msg.getHeaderMessageId());
        }
        if (msg.getType() == JoynrMessage::VALUE_MESSAGE_TYPE_REQUEST ||
            msg.getType() == JoynrMessage::VALUE_MESSAGE_TYPE_SUBSCRIPTION_REQUEST ||
            msg.getType() == JoynrMessage::VALUE_MESSAGE_TYPE_BROADCAST_SUBSCRIPTION_REQUEST) {
            // TODO ca: check if replyTo header info is available?
            std::string replyChannelId = msg.getHeaderReplyChannelId();
            std::shared_ptr<system::RoutingTypes::ChannelAddress> address(
                    new system::RoutingTypes::ChannelAddress(replyChannelId));
            messageRouter->addNextHop(msg.getHeaderFrom(), address);
        }

        // messageRouter.route passes the message reference to the MessageRunnable, which copies it.
        // TODO would be nicer if the pointer would be passed to messageRouter, on to
        // MessageRunnable,
        // and runnable should delete it.
        messageRouter->route(msg);
    } catch (const std::invalid_argument& e) {
        JOYNR_LOG_ERROR(logger,
                        "Unable to deserialize message. Raw message: {} - error:",
                        jsonObject,
                        e.what());
        return;
>>>>>>> 3dab8a24
    }
}

void LongPollingMessageReceiver::checkServerTime()
{
    std::string timeCheckUrl = brokerUrl.getTimeCheckUrl().toString();

    std::shared_ptr<IHttpGetBuilder> timeCheckRequestBuilder(
            HttpNetworking::getInstance()->createHttpGetBuilder(timeCheckUrl));
    std::shared_ptr<HttpRequest> timeCheckRequest(
            timeCheckRequestBuilder->addHeader("Accept", "text/plain")
                    ->withTimeout(settings.brokerTimeout)
                    ->build());
    JOYNR_LOG_DEBUG(logger, "CheckServerTime: sending request to Bounce Proxy ({})", timeCheckUrl);
    std::chrono::system_clock::time_point localTimeBeforeRequest = std::chrono::system_clock::now();
    HttpResult timeCheckResult = timeCheckRequest->execute();
    std::chrono::system_clock::time_point localTimeAfterRequest = std::chrono::system_clock::now();
    std::uint64_t localTime = (TypeUtil::toMilliseconds(localTimeBeforeRequest) +
                               TypeUtil::toMilliseconds(localTimeAfterRequest)) /
                              2;
    if (timeCheckResult.getStatusCode() != 200) {
        JOYNR_LOG_ERROR(logger,
                        "CheckServerTime: Bounce Proxy not reached [statusCode={}] [body={}]",
                        timeCheckResult.getStatusCode(),
                        QString(timeCheckResult.getBody()).toStdString());
    } else {
        JOYNR_LOG_TRACE(logger,
                        "CheckServerTime: reply received [statusCode={}] [body={}]",
                        timeCheckResult.getStatusCode(),
                        QString(timeCheckResult.getBody()).toStdString());
        std::uint64_t serverTime =
                TypeUtil::toStdUInt64(QString(timeCheckResult.getBody()).toLongLong());

        auto minMaxTime = std::minmax(serverTime, localTime);
        std::uint64_t diff = minMaxTime.second - minMaxTime.first;

        JOYNR_LOG_INFO(
                logger,
                "CheckServerTime [server time={}] [local time={}] [diff={} ms]",
                TypeUtil::toDateString(JoynrTimePoint(std::chrono::milliseconds(serverTime))),
                TypeUtil::toDateString(JoynrTimePoint(std::chrono::milliseconds(localTime))),
                diff);

        if (diff > 500) {
            JOYNR_LOG_ERROR(logger, "CheckServerTime: time difference to server is {} ms", diff);
        }
    }
}

} // namespace joynr<|MERGE_RESOLUTION|>--- conflicted
+++ resolved
@@ -180,48 +180,12 @@
 
 void LongPollingMessageReceiver::processReceivedJsonObjects(const std::string& jsonObject)
 {
-<<<<<<< HEAD
     if (onTextMessageReceived) {
         onTextMessageReceived(jsonObject);
     } else {
         JOYNR_LOG_ERROR(
                 logger,
                 "Discarding received message, since onTextMessageReceived callback is empty.");
-=======
-    try {
-        JoynrMessage msg = JsonSerializer::deserialize<JoynrMessage>(jsonObject);
-
-        if (msg.getType().empty()) {
-            JOYNR_LOG_ERROR(logger, "received empty message - dropping Messages");
-            return;
-        }
-        if (!msg.containsHeaderExpiryDate()) {
-            JOYNR_LOG_ERROR(logger,
-                            "received message [msgId=[{}] without decay time - dropping message",
-                            msg.getHeaderMessageId());
-        }
-        if (msg.getType() == JoynrMessage::VALUE_MESSAGE_TYPE_REQUEST ||
-            msg.getType() == JoynrMessage::VALUE_MESSAGE_TYPE_SUBSCRIPTION_REQUEST ||
-            msg.getType() == JoynrMessage::VALUE_MESSAGE_TYPE_BROADCAST_SUBSCRIPTION_REQUEST) {
-            // TODO ca: check if replyTo header info is available?
-            std::string replyChannelId = msg.getHeaderReplyChannelId();
-            std::shared_ptr<system::RoutingTypes::ChannelAddress> address(
-                    new system::RoutingTypes::ChannelAddress(replyChannelId));
-            messageRouter->addNextHop(msg.getHeaderFrom(), address);
-        }
-
-        // messageRouter.route passes the message reference to the MessageRunnable, which copies it.
-        // TODO would be nicer if the pointer would be passed to messageRouter, on to
-        // MessageRunnable,
-        // and runnable should delete it.
-        messageRouter->route(msg);
-    } catch (const std::invalid_argument& e) {
-        JOYNR_LOG_ERROR(logger,
-                        "Unable to deserialize message. Raw message: {} - error:",
-                        jsonObject,
-                        e.what());
-        return;
->>>>>>> 3dab8a24
     }
 }
 
