--- conflicted
+++ resolved
@@ -28,11 +28,7 @@
 	<parent>
 		<groupId>io.joynr.java</groupId>
 		<artifactId>backend-services</artifactId>
-<<<<<<< HEAD
 		<version>0.10.0-SNAPSHOT</version>
-=======
-		<version>0.9.0</version>
->>>>>>> 0842f7be
 		<relativePath>../pom.xml</relativePath>
 	</parent>
 
@@ -82,11 +78,7 @@
 		<!-- 
 			The sources of javassist must be added to the WAR due to its LGPL-2.1 license.
 			It is pulled in as transitive dependency:
-<<<<<<< HEAD
 			io.joynr.java.messaging:messaging-servlet:jar:classes:0.10.0-SNAPSHOT:compile
-=======
-			io.joynr.java.messaging:messaging-servlet:jar:classes:0.9.0:compile
->>>>>>> 0842f7be
 			+- org.reflections:reflections:jar:0.9.8:compile
 			|  +- javassist:javassist:jar:3.12.1.GA:compile
 			Please double check the correct version if these dependencies change.
