--- conflicted
+++ resolved
@@ -70,15 +70,9 @@
 public class AccessControllerEnd2EndTest {
     private static final String TEST_DOMAIN = "test";
     private static final String GDAC_DOMAIN = "io.joynr";
-<<<<<<< HEAD
-    private static final long DISCOVERY_TIMEOUT = 2000;
-    private static final long MESSAGING_TTL = 2000;
-    private static final String USERID = System.getProperty("user.name");
-=======
     private static final long DISCOVERY_TIMEOUT = 4000;
     private static final long MESSAGING_TTL = 5000;
-    private static final String USERID = "todo";
->>>>>>> 9cf9a8eb
+    private static final String USERID = System.getProperty("user.name");
 
     private JoynrRuntime runtime;
 
