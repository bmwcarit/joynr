cmake_minimum_required(VERSION 2.8.11)

######## Project settings ########
<<<<<<< HEAD
project(robustness-tests-1.7.1)
=======
project(robustness-tests-1.8.0)
>>>>>>> 908fecea

# Compile to a bin directory current directory
set(CMAKE_RUNTIME_OUTPUT_DIRECTORY ${CMAKE_BINARY_DIR}/bin)
set(CMAKE_LIBRARY_OUTPUT_DIRECTORY ${CMAKE_RUNTIME_OUTPUT_DIRECTORY})
set(CMAKE_ARCHIVE_OUTPUT_DIRECTORY ${CMAKE_RUNTIME_OUTPUT_DIRECTORY})

list(APPEND CMAKE_MODULE_PATH "${CMAKE_CURRENT_SOURCE_DIR}/../../cpp/CMake")
include(SetCppStandard)

##### cmake options #####################

option(
    GENERATE_SOURCES
    "Generate source files from Franca model?"
    OFF
)
message(STATUS "option GENERATE_SOURCES=" ${GENERATE_SOURCES})

##### Start of build ####################

# Pull in the Joynr configuration
<<<<<<< HEAD
find_package(Joynr 1.7.1 REQUIRED)
=======
find_package(Joynr 1.8.0 REQUIRED)
>>>>>>> 908fecea

if(${GENERATE_SOURCES})
    find_package(JoynrGenerator ${Joynr_VERSION} EXACT REQUIRED)
    message(STATUS "variable JoynrGenerator_FOUND=${JoynrGenerator_FOUND}")
    message(STATUS "variable JoynrGenerator_JAR=${JoynrGenerator_JAR}")
    JoynrGenerator(
        OUTPUTPATH ${CMAKE_SOURCE_DIR}/src/main/generated-cpp
        MODELPATH ${CMAKE_SOURCE_DIR}/src/main/model/radio.fidl
        GENERATION_LANGUAGE "cpp"
    )
endif(${GENERATE_SOURCES})

include(AddClangFormat)

######## Add Boost ########

find_package(Boost 1.58.0 REQUIRED
    COMPONENTS
    system
    filesystem
)
message(STATUS "variable Boost_LIBRARIES=${Boost_LIBRARIES}")
message(STATUS "variable Boost_INCLUDE_DIRS=${Boost_INCLUDE_DIRS}")

include_directories(${Boost_INCLUDE_DIRS})
include(AddGtestGmock)

##### Helper variables for using generated code ###########

file(GLOB_RECURSE GENERATED_HEADERS RELATIVE ${CMAKE_CURRENT_SOURCE_DIR}
    "../robustness-test-base/src/main/generated-cpp/include/*.h"
)

file(GLOB_RECURSE GENERATED_SOURCES RELATIVE ${CMAKE_CURRENT_SOURCE_DIR}
    "../robustness-test-base/src/main/generated-cpp/*.cpp"
)

file(GLOB_RECURSE TEST_SCRIPTS RELATIVE ${CMAKE_CURRENT_SOURCE_DIR}
    "*.sh"
)

set(GENERATED_INCLUDE_DIRS
    "../robustness-test-base/src/main/generated-cpp/include"
)

# Put the Joynr_LIB_COMMON_INCLUDE_DIRS last so that it is possible to override types
# defined in libjoynr


# Use the generated header files for the consumer application
set(robustness-tests-consumer_HEADERS
    "src/main/cpp/AbstractRobustnessTest.h"
)

# Use the generated source files for the consumer application
set(robustness-tests-consumer_SOURCES
    "src/main/cpp/AbstractRobustnessTest.cpp"
    "src/main/cpp/RobustnessTestCcCrash.cpp"
    "src/main/cpp/RobustnessTestProviderCrash.cpp"
)

# Use the generated header files for the consumer application
set(robustness-tests-consumer-mqtt_HEADERS
    "src/main/cpp/RobustnessTestMqttConnectionReset.h"
)

# Use the generated source files for the consumer application
set(robustness-tests-consumer-mqtt_SOURCES
    "src/main/cpp/RobustnessTestMqttConnectionReset.cpp"
)

# Use the generated header files for the provider application
set(robustness-tests-provider_HEADERS
    ${GENERATED_HEADERS}
    "src/main/cpp/RobustnessTestProvider.h"
)

# Use the generated source files for the provider application
set(robustness-tests-provider_SOURCES
    "src/main/cpp/RobustnessTestProvider.cpp"
    "src/main/cpp/RobustnessTestProviderApplication.cpp"
)

# Link with the joynr libraries
set(robustness-tests_LIBRARIES
    ${Joynr_LIB_COMMON_LIBRARIES}
    ${Boost_LIBRARIES}
)

list(
    APPEND robustness-tests_LIBRARIES
    ${GTEST_LIBRARIES}
    ${GMOCK_LIBRARIES}
)

# Put the generated code into a library
add_library(robustness-tests-generated SHARED
    ${GENERATED_HEADERS}
    ${GENERATED_SOURCES}
)

target_include_directories(
    robustness-tests-generated
    PRIVATE ${GENERATED_INCLUDE_DIRS}
    PRIVATE ${Joynr_LIB_COMMON_INCLUDE_DIRS}
)

if(NOT USE_PLATFORM_GTEST_GMOCK)
    # make sure the external projects googletest and googlemock is built before this
    add_dependencies(robustness-tests-generated googletest googlemock)
endif(NOT USE_PLATFORM_GTEST_GMOCK)

target_link_libraries(robustness-tests-generated
    ${robustness-tests_LIBRARIES}
)

# Compile the provider application (requires: running cluster controller)
# Communicates via WebSockets with cluster controller
add_executable(robustness-tests-provider-ws
    ${robustness-tests-provider_HEADERS}
    ${robustness-tests-provider_SOURCES}
)

target_include_directories(
    robustness-tests-provider-ws
    PRIVATE ${GENERATED_INCLUDE_DIRS}
    PRIVATE ${Joynr_LIB_COMMON_INCLUDE_DIRS}
)

# Link the provider application
target_link_libraries(robustness-tests-provider-ws
    robustness-tests-generated
    ${robustness-tests_LIBRARIES}
    ${Joynr_LIB_WS_LIBRARIES}
)

#Compile Provider-cc
add_executable(robustness-tests-provider-cc
    ${robustness-tests-provider_HEADERS}
    ${robustness-tests-provider_SOURCES}
)

target_include_directories(
    robustness-tests-provider-cc
    PRIVATE ${GENERATED_INCLUDE_DIRS}
    PRIVATE ${Joynr_LIB_COMMON_INCLUDE_DIRS}
    PRIVATE ${Joynr_LIB_INPROCESS_INCLUDE_DIRS}
)

# Link the provider-cc
target_link_libraries(robustness-tests-provider-cc
    robustness-tests-generated
    ${robustness-tests_LIBRARIES}
    ${Joynr_LIB_INPROCESS_LIBRARIES}
)

# Compile the test application (requires: running cluster controller)
# Communicates via WebSockets with cluster controller
AddTest(
    robustness-tests-ws
    ${robustness-tests-consumer_HEADERS}
    ${robustness-tests-consumer_SOURCES}
)

target_include_directories(
    robustness-tests-ws
    PRIVATE ${GENERATED_INCLUDE_DIRS}
    PRIVATE ${Joynr_LIB_COMMON_INCLUDE_DIRS}
)

# Link the test application
target_link_libraries(robustness-tests-ws
    robustness-tests-generated
    ${robustness-tests_LIBRARIES}
    ${Joynr_LIB_WS_LIBRARIES}
)

# Compile the test application (requires: running cluster controller)
# Communicates via WebSockets with cluster controller
AddTest(
    robustness-tests-consumer-mqtt-cc
    ${robustness-tests-consumer-mqtt_HEADERS}
    ${robustness-tests-consumer-mqtt_SOURCES}
)

target_include_directories(
    robustness-tests-consumer-mqtt-cc
    PRIVATE ${GENERATED_INCLUDE_DIRS}
    PRIVATE ${Joynr_LIB_COMMON_INCLUDE_DIRS}
    PRIVATE ${Joynr_LIB_INPROCESS_INCLUDE_DIRS}
)

# Link the test application
target_link_libraries(robustness-tests-consumer-mqtt-cc
    robustness-tests-generated
    ${robustness-tests_LIBRARIES}
    ${Joynr_LIB_INPROCESS_LIBRARIES}
)

# copy runtime dependencies to output directory
file(
    COPY
    ${Joynr_RESOURCES_DIR}
    ${Joynr_EXECUTABLES}
    ${TEST_SCRIPTS}
    DESTINATION ${CMAKE_RUNTIME_OUTPUT_DIRECTORY}
)

install(TARGETS
            robustness-tests-provider-ws
            robustness-tests-provider-cc
            robustness-tests-ws
            robustness-tests-consumer-mqtt-cc
        RUNTIME DESTINATION bin COMPONENT bin
)

AddClangFormat(robustness-tests-provider-ws)
AddClangFormat(robustness-tests-ws)
AddClangFormat(robustness-tests-provider-cc)
AddClangFormat(robustness-tests-consumer-mqtt-cc)

if(NOT DEFINED JOYNR_SERVER_HOST)
    set(JOYNR_SERVER_HOST "localhost")
endif(NOT DEFINED JOYNR_SERVER_HOST)

if(NOT DEFINED JOYNR_SERVER_HTTP_PORT)
    set(JOYNR_SERVER_HTTP_PORT "8080")
endif(NOT DEFINED JOYNR_SERVER_HTTP_PORT)

if(NOT DEFINED JOYNR_SERVER_MQTT_PORT)
    set(JOYNR_SERVER_MQTT_PORT "1883")
endif(NOT DEFINED JOYNR_SERVER_MQTT_PORT)

configure_file(
    ${CMAKE_CURRENT_SOURCE_DIR}/cpp-resources/robustness-tests-provider.settings
    ${CMAKE_RUNTIME_OUTPUT_DIRECTORY}/resources/robustness-tests-provider.settings
    @ONLY
)
configure_file(
    ${CMAKE_CURRENT_SOURCE_DIR}/cpp-resources/robustness-tests-consumer.settings
    ${CMAKE_RUNTIME_OUTPUT_DIRECTORY}/resources/robustness-tests-consumer.settings
    @ONLY
)
configure_file(
    ${CMAKE_CURRENT_SOURCE_DIR}/cpp-resources/cc.messaging.settings
    ${CMAKE_RUNTIME_OUTPUT_DIRECTORY}/resources/cc.messaging.settings
    @ONLY
)<|MERGE_RESOLUTION|>--- conflicted
+++ resolved
@@ -1,11 +1,7 @@
 cmake_minimum_required(VERSION 2.8.11)
 
 ######## Project settings ########
-<<<<<<< HEAD
-project(robustness-tests-1.7.1)
-=======
 project(robustness-tests-1.8.0)
->>>>>>> 908fecea
 
 # Compile to a bin directory current directory
 set(CMAKE_RUNTIME_OUTPUT_DIRECTORY ${CMAKE_BINARY_DIR}/bin)
@@ -27,11 +23,7 @@
 ##### Start of build ####################
 
 # Pull in the Joynr configuration
-<<<<<<< HEAD
-find_package(Joynr 1.7.1 REQUIRED)
-=======
 find_package(Joynr 1.8.0 REQUIRED)
->>>>>>> 908fecea
 
 if(${GENERATE_SOURCES})
     find_package(JoynrGenerator ${Joynr_VERSION} EXACT REQUIRED)
