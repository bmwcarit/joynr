/*
 * #%L
 * %%
 * Copyright (C) 2011 - 2017 BMW Car IT GmbH
 * %%
 * Licensed under the Apache License, Version 2.0 (the "License");
 * you may not use this file except in compliance with the License.
 * You may obtain a copy of the License at
 *
 *      http://www.apache.org/licenses/LICENSE-2.0
 *
 * Unless required by applicable law or agreed to in writing, software
 * distributed under the License is distributed on an "AS IS" BASIS,
 * WITHOUT WARRANTIES OR CONDITIONS OF ANY KIND, either express or implied.
 * See the License for the specific language governing permissions and
 * limitations under the License.
 * #L%
 */
package io.joynr.accesscontrol;

import static org.junit.Assert.assertEquals;
import static org.junit.Assert.assertFalse;
import static org.junit.Assert.assertTrue;
import static org.mockito.Matchers.any;
import static org.mockito.Matchers.eq;
import static org.mockito.Mockito.mock;
import static org.mockito.Mockito.times;
import static org.mockito.Mockito.verify;
import static org.mockito.Mockito.when;

import java.lang.reflect.Method;
import java.util.Set;

import io.joynr.arbitration.DiscoveryQos;
import io.joynr.discovery.LocalDiscoveryAggregator;
import io.joynr.dispatching.Dispatcher;
import io.joynr.messaging.MessagingQos;
import io.joynr.proxy.ProxyBuilderFactoryImpl;
import io.joynr.proxy.ProxyInvocationHandler;
import io.joynr.proxy.ProxyInvocationHandlerFactory;
<<<<<<< HEAD
import io.joynr.runtime.ShutdownNotifier;
=======
import io.joynr.proxy.StatelessAsyncCallback;
import io.joynr.proxy.StatelessAsyncCallbackDirectory;
>>>>>>> 442cb36d
import joynr.MulticastSubscriptionQos;
import joynr.infrastructure.DacTypes.DomainRoleEntry;
import joynr.infrastructure.DacTypes.MasterAccessControlEntry;
import joynr.infrastructure.DacTypes.OwnerAccessControlEntry;
import joynr.infrastructure.DacTypes.Permission;
import joynr.infrastructure.DacTypes.Role;
import joynr.infrastructure.DacTypes.TrustLevel;
import joynr.infrastructure.GlobalDomainRoleControllerBroadcastInterface.DomainRoleEntryChangedBroadcastListener;
import joynr.infrastructure.GlobalDomainRoleControllerProxy;
import joynr.types.GlobalDiscoveryEntry;
import net.sf.ehcache.CacheManager;
import org.junit.After;
import org.junit.Before;
import org.junit.Test;
import org.junit.runner.RunWith;
import org.mockito.Mock;
import org.mockito.runners.MockitoJUnitRunner;

@RunWith(MockitoJUnitRunner.class)
public class LocalDomainAccessControllerTest {
    private static final String WILDCARD = "*";
    private static final String UID1 = "uid1";
    private static final String DOMAIN1 = "domain1";
    private static final String INTERFACE1 = "interface1";
    private static final String OPEARATION1 = "operation1";
    private static final long MAX_TTL = 2592000000L;
    private static final long DISCOVERY_TIMEOUT_MS = 30000L;
    private static final long RETRY_INTERVAL_MS = 2000L;

    private CacheManager cacheManager;
    private DomainAccessControlStore domainAccessControlStore;
    private LocalDomainAccessController localDomainAccessController;
    private MasterAccessControlEntry masterAce;
    private OwnerAccessControlEntry ownerAce;
    private DomainRoleEntry userDre;

    @Mock
    private ProxyInvocationHandlerFactory proxyInvocationHandlerFactoryMock;
    @Mock
    private StatelessAsyncCallbackDirectory statelessAsyncCallbackDirectoryMock;
    @Mock
    private ProxyInvocationHandler proxyInvocationHandlerMock;
    @Mock
    private LocalDiscoveryAggregator localDiscoveryAggregator;
    @Mock
    private Dispatcher dispatcher;
    @Mock
    private ShutdownNotifier shutdownNotifier;

    @SuppressWarnings("unchecked")
    @Before
    public void setup() {
        cacheManager = CacheManager.create();
        domainAccessControlStore = new DomainAccessControlStoreEhCache(cacheManager,
                                                                       new DefaultDomainAccessControlProvisioning());

        when(proxyInvocationHandlerFactoryMock.create(any(Set.class),
                                                      any(String.class),
                                                      any(String.class),
                                                      any(DiscoveryQos.class),
                                                      any(MessagingQos.class),
<<<<<<< HEAD
                                                      any(ShutdownNotifier.class))).thenReturn(proxyInvocationHandlerMock);
=======
                                                      any(StatelessAsyncCallback.class))).thenReturn(proxyInvocationHandlerMock);
>>>>>>> 442cb36d
        GlobalDiscoveryEntry accessControlDomain = mock(GlobalDiscoveryEntry.class);
        when(accessControlDomain.getDomain()).thenReturn("accessControlDomain");
        localDomainAccessController = new LocalDomainAccessControllerImpl(accessControlDomain,
                                                                          domainAccessControlStore,
                                                                          new ProxyBuilderFactoryImpl(localDiscoveryAggregator,
                                                                                                      proxyInvocationHandlerFactoryMock,
<<<<<<< HEAD
                                                                                                      shutdownNotifier,
=======
                                                                                                      statelessAsyncCallbackDirectoryMock,
>>>>>>> 442cb36d
                                                                                                      MAX_TTL,
                                                                                                      DISCOVERY_TIMEOUT_MS,
                                                                                                      RETRY_INTERVAL_MS),
                                                                          "systemServiceDomain");

        // instantiate some template objects
        userDre = new DomainRoleEntry(UID1, new String[]{ DOMAIN1 }, Role.OWNER);
        masterAce = new MasterAccessControlEntry(UID1,
                                                 DOMAIN1,
                                                 INTERFACE1,
                                                 TrustLevel.LOW,
                                                 new TrustLevel[]{ TrustLevel.MID, TrustLevel.LOW },
                                                 TrustLevel.LOW,
                                                 new TrustLevel[]{ TrustLevel.MID, TrustLevel.LOW },
                                                 OPEARATION1,
                                                 Permission.NO,
                                                 new Permission[]{ Permission.ASK, Permission.NO });
        ownerAce = new OwnerAccessControlEntry(UID1,
                                               DOMAIN1,
                                               INTERFACE1,
                                               TrustLevel.LOW,
                                               TrustLevel.LOW,
                                               OPEARATION1,
                                               Permission.YES);
    }

    @After
    public void tearDown() {
        cacheManager.removeAllCaches();
    }

    @Test
    public void testHasRole() throws Throwable {
        domainAccessControlStore.updateDomainRole(userDre);

        assertTrue("UID1 should have role OWNER in DRT",
                   localDomainAccessController.hasRole(UID1, DOMAIN1, Role.OWNER));
        assertFalse("UID1 should not have role MASTER in DRT",
                    localDomainAccessController.hasRole(UID1, DOMAIN1, Role.MASTER));

        Method method = GlobalDomainRoleControllerProxy.class.getMethod("subscribeToDomainRoleEntryChangedBroadcast",
                                                                        DomainRoleEntryChangedBroadcastListener.class,
                                                                        MulticastSubscriptionQos.class,
                                                                        String[].class);
        verify(proxyInvocationHandlerMock, times(1)).invoke(any(Object.class), eq(method), any(Object[].class));
    }

    @Test
    public void testConsumerPermission() throws Exception {
        domainAccessControlStore.updateOwnerAccessControlEntry(ownerAce);

        assertEquals("UID1 should have Permission YES",
                     Permission.YES,
                     localDomainAccessController.getConsumerPermission(UID1,
                                                                       DOMAIN1,
                                                                       INTERFACE1,
                                                                       OPEARATION1,
                                                                       TrustLevel.HIGH));
    }

    @Test
    public void testConsumerPermissionInvalidOwnerAce() throws Exception {
        masterAce.setDefaultConsumerPermission(Permission.ASK);
        domainAccessControlStore.updateOwnerAccessControlEntry(ownerAce);
        domainAccessControlStore.updateMasterAccessControlEntry(masterAce);

        assertEquals("UID1 should have Permission NO",
                     Permission.NO,
                     localDomainAccessController.getConsumerPermission(UID1,
                                                                       DOMAIN1,
                                                                       INTERFACE1,
                                                                       OPEARATION1,
                                                                       TrustLevel.HIGH));
    }

    @Test
    public void testConsumerPermissionOwnerAceOverrulesMaster() throws Exception {
        ownerAce.setRequiredTrustLevel(TrustLevel.MID);
        ownerAce.setConsumerPermission(Permission.ASK);
        domainAccessControlStore.updateOwnerAccessControlEntry(ownerAce);
        domainAccessControlStore.updateMasterAccessControlEntry(masterAce);

        assertEquals("UID1 should have Permission ASK",
                     Permission.ASK,
                     localDomainAccessController.getConsumerPermission(UID1,
                                                                       DOMAIN1,
                                                                       INTERFACE1,
                                                                       OPEARATION1,
                                                                       TrustLevel.HIGH));
        assertEquals("UID1 should have Permission NO",
                     Permission.NO,
                     localDomainAccessController.getConsumerPermission(UID1,
                                                                       DOMAIN1,
                                                                       INTERFACE1,
                                                                       OPEARATION1,
                                                                       TrustLevel.LOW));
    }

    @Test
    public void testConsumerPermissionOperationWildcard() throws Exception {
        ownerAce.setOperation(WILDCARD);
        domainAccessControlStore.updateOwnerAccessControlEntry(ownerAce);
        assertEquals("UID1 should have Permission YES",
                     Permission.YES,
                     localDomainAccessController.getConsumerPermission(UID1,
                                                                       DOMAIN1,
                                                                       INTERFACE1,
                                                                       OPEARATION1,
                                                                       TrustLevel.HIGH));
    }
}<|MERGE_RESOLUTION|>--- conflicted
+++ resolved
@@ -38,12 +38,9 @@
 import io.joynr.proxy.ProxyBuilderFactoryImpl;
 import io.joynr.proxy.ProxyInvocationHandler;
 import io.joynr.proxy.ProxyInvocationHandlerFactory;
-<<<<<<< HEAD
 import io.joynr.runtime.ShutdownNotifier;
-=======
 import io.joynr.proxy.StatelessAsyncCallback;
 import io.joynr.proxy.StatelessAsyncCallbackDirectory;
->>>>>>> 442cb36d
 import joynr.MulticastSubscriptionQos;
 import joynr.infrastructure.DacTypes.DomainRoleEntry;
 import joynr.infrastructure.DacTypes.MasterAccessControlEntry;
@@ -105,22 +102,16 @@
                                                       any(String.class),
                                                       any(DiscoveryQos.class),
                                                       any(MessagingQos.class),
-<<<<<<< HEAD
-                                                      any(ShutdownNotifier.class))).thenReturn(proxyInvocationHandlerMock);
-=======
+                                                      any(ShutdownNotifier.class),
                                                       any(StatelessAsyncCallback.class))).thenReturn(proxyInvocationHandlerMock);
->>>>>>> 442cb36d
         GlobalDiscoveryEntry accessControlDomain = mock(GlobalDiscoveryEntry.class);
         when(accessControlDomain.getDomain()).thenReturn("accessControlDomain");
         localDomainAccessController = new LocalDomainAccessControllerImpl(accessControlDomain,
                                                                           domainAccessControlStore,
                                                                           new ProxyBuilderFactoryImpl(localDiscoveryAggregator,
                                                                                                       proxyInvocationHandlerFactoryMock,
-<<<<<<< HEAD
                                                                                                       shutdownNotifier,
-=======
                                                                                                       statelessAsyncCallbackDirectoryMock,
->>>>>>> 442cb36d
                                                                                                       MAX_TTL,
                                                                                                       DISCOVERY_TIMEOUT_MS,
                                                                                                       RETRY_INTERVAL_MS),
