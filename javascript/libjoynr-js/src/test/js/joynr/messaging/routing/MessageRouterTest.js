/*jslint es5: true */
/*global fail: true */

/*
 * #%L
 * %%
 * Copyright (C) 2011 - 2016 BMW Car IT GmbH
 * %%
 * Licensed under the Apache License, Version 2.0 (the "License");
 * you may not use this file except in compliance with the License.
 * You may obtain a copy of the License at
 * 
 *      http://www.apache.org/licenses/LICENSE-2.0
 * 
 * Unless required by applicable law or agreed to in writing, software
 * distributed under the License is distributed on an "AS IS" BASIS,
 * WITHOUT WARRANTIES OR CONDITIONS OF ANY KIND, either express or implied.
 * See the License for the specific language governing permissions and
 * limitations under the License.
 * #L%
 */

define([
            "joynr/messaging/routing/MessageRouter",
            "joynr/system/RoutingTypes/BrowserAddress",
            "joynr/system/RoutingTypes/ChannelAddress",
            "joynr/messaging/JoynrMessage",
            "joynr/start/TypeRegistry",
            "global/Promise",
            "Date",
            "global/WaitsFor"
        ],
        function(
                MessageRouter,
                BrowserAddress,
                ChannelAddress,
                JoynrMessage,
                TypeRegistry,
                Promise,
                Date,
                waitsFor) {
            var fakeTime;

            function increaseFakeTime(time_ms) {
                fakeTime = fakeTime + time_ms;
                jasmine.clock().tick(time_ms);
            }
            describe(
                    "libjoynr-js.joynr.messaging.routing.MessageRouter",
                    function() {
                        var store, typeRegistry, receiverParticipantId, receiverParticipantId2, joynrMessage, joynrMessage2, myChannelId, persistencySpy, otherChannelId, resultObj, address, messagingStubSpy, messagingStubFactorySpy, messageQueueSpy, messageRouter, routingProxySpy, parentMessageRouterAddress, incomingAddress;

                        var createMessageRouter =
                                function(
                                        persistency,
                                        messagingStubFactory,
                                        messageQueue,
                                        incomingAddress,
                                        parentMessageRouterAddress) {
                                    return new MessageRouter({
                                        initialRoutingTable : [],
                                        persistency : persistency,
                                        joynrInstanceId : "joynrInstanceID",
                                        messagingStubFactory : messagingStubFactory,
                                        messageQueue : messageQueue,
                                        incomingAddress : incomingAddress,
                                        parentMessageRouterAddress : parentMessageRouterAddress,
                                        typeRegistry : typeRegistry
                                    });
                                };

                        var createRootMessageRouter =
                                function(persistency, messagingStubFactory, messageQueue) {
                                    return createMessageRouter(
                                            persistency,
                                            messagingStubFactory,
                                            messageQueue,
                                            undefined,
                                            undefined);
                                };

                        beforeEach(function(done) {
                            incomingAddress = new BrowserAddress({
                                windowId : "incomingAddress"
                            });
                            parentMessageRouterAddress = new BrowserAddress({
                                windowId : "parentMessageRouterAddress"
                            });
                            receiverParticipantId = "TestMessageRouter_participantId_" + Date.now();
                            receiverParticipantId2 =
                                    "TestMessageRouter_delayedParticipantId_" + Date.now();
                            joynrMessage = new JoynrMessage({
                                type : JoynrMessage.JOYNRMESSAGE_TYPE_REQUEST
                            });
                            joynrMessage.expiryDate = 9360686108031;
                            joynrMessage.to = receiverParticipantId;
                            joynrMessage.from = "senderParticipantId";
                            joynrMessage.payload = "hello";

                            joynrMessage2 = new JoynrMessage({
                                type : JoynrMessage.JOYNRMESSAGE_TYPE_REQUEST
                            });
                            joynrMessage2.to = receiverParticipantId2;
                            joynrMessage2.from = "senderParticipantId";
                            joynrMessage2.payload = "hello2";

                            myChannelId = "myChannelId";
                            otherChannelId = "otherChannelId";
                            address = {
                                addressInformation : "some info"
                            };
                            messagingStubSpy = jasmine.createSpyObj("messagingStub", [ "transmit"
                            ]);
                            messagingStubSpy.transmit.and.returnValue(Promise.resolve({
                                myKey : "myValue"
                            }));
                            messagingStubFactorySpy =
                                    jasmine.createSpyObj(
                                            "messagingStubFactorySpy",
                                            [ "createMessagingStub"
                                            ]);
                            messagingStubFactorySpy.createMessagingStub.and.returnValue(messagingStubSpy);

                            messageQueueSpy = jasmine.createSpyObj("messageQueueSpy", [
                                "putMessage",
                                "getAndRemoveMessages"
                            ]);

                            store = {};
                            persistencySpy = jasmine.createSpyObj("persistencySpy", [
                                "setItem",
                                "removeItem",
                                "getItem"
                            ]);
                            persistencySpy.setItem.and.callFake(function(key, value) {
                                store[key] = value;
                            });
                            persistencySpy.getItem.and.callFake(function(key) {
                                return store[key];
                            });

                            fakeTime = Date.now();
                            jasmine.clock().install();
                            spyOn(Date, "now").and.callFake(function() {
                                return fakeTime;
                            });

                            typeRegistry = new TypeRegistry();
                            typeRegistry.addType("joynr.system.RoutingTypes.ChannelAddress", ChannelAddress);
                            typeRegistry.addType("joynr.system.RoutingTypes.BrowserAddress", BrowserAddress);
                            done();
                        });

                        afterEach(function(done) {
                            jasmine.clock().uninstall();
                            done();
                          });

                        it(
                                "resolves a previously persisted channel address",
                                function(done) {
                                    var participantId = "participantId", channelAddress;
                                    messageRouter =
                                            createRootMessageRouter(
                                                    persistencySpy,
                                                    messagingStubFactorySpy,
                                                    messageQueueSpy);

                                    channelAddress = new ChannelAddress({
                                        messagingEndpointUrl : "http://testurl.com",
                                        channelId : "channelId"
                                    });
                                    persistencySpy.setItem(messageRouter
                                            .getStorageKey(participantId), JSON
                                            .stringify(channelAddress));

                                    messageRouter.resolveNextHop(participantId).then(function(returnedAddress) {
                                        expect(returnedAddress).toEqual(channelAddress);
                                        done();
                                        return null;
                                    }).catch(function(error) {
                                        fail("got reject from resolveNextHop: " + error);
                                        return null;
                                    });
                                    increaseFakeTime(1);
                                });

                        it(
                                "resolves a previously persisted browser address",
                                function(done) {
                                    var participantId = "participantId", browserAddress;
                                    var resolveNextHopSpy = jasmine.createSpy("resolveNextHopSpy");
                                    messageRouter =
                                            createRootMessageRouter(
                                                    persistencySpy,
                                                    messagingStubFactorySpy,
                                                    messageQueueSpy);

                                    browserAddress = new BrowserAddress({
                                        windowId : "windowId"
                                    });
                                    persistencySpy.setItem(messageRouter
                                            .getStorageKey(participantId), JSON
                                            .stringify(browserAddress));

                                    messageRouter.resolveNextHop(participantId).then(function(returnedAddress) {
                                        expect(returnedAddress).toEqual(browserAddress);
                                        done();
                                        return null;
                                    }).catch(function(error) {
                                        fail("got reject from resolveNextHop: " + error);
                                        return null;
                                    });
                                    increaseFakeTime(1);
                                });

                        it(
                                "address can be resolved once known to message router",
                                function(done) {
                                    var participantId = "participantId-setToKnown";
                                    messageRouter =
                                            createMessageRouter(
                                                    persistencySpy,
                                                    messagingStubFactorySpy,
                                                    messageQueueSpy,
                                                    incomingAddress,
                                                    parentMessageRouterAddress);

                                    messageRouter.resolveNextHop(participantId)
                                        .then(function(address) {
                                            expect(address).toBe(undefined);
                                            // it is expected that the given participantId cannot be resolved
                                            messageRouter.setToKnown(participantId);
                                            return messageRouter.resolveNextHop(participantId).then(function(address) {
                                                expect(address).toBe(parentMessageRouterAddress);
                                                return done();
                                            }).catch(done.fail);
                                        });
                                });

                        it(
                                "queue Message with unknown destinationParticipant",
                                function(done) {
                                    messageRouter =
                                            createRootMessageRouter(
                                                    persistencySpy,
                                                    messagingStubFactorySpy,
                                                    messageQueueSpy);
                                    joynrMessage2.expiryDate = Date.now() + 2000;

                                    var onFulfilledSpy = jasmine.createSpy("onFulfilledSpy");

                                    // avoid unhandled rejection warning by providing catch block
                                    messageRouter.route(joynrMessage2).then(onFulfilledSpy).catch(function() {
                                        return null;
                                    });
                                    increaseFakeTime(1);

                                    waitsFor(function() {
                                        return messageQueueSpy.putMessage.calls.count() > 0;
                                    }, "messageQueueSpy to be invoked", 1000).then(function() {
                                        expect(messageQueueSpy.putMessage).toHaveBeenCalledWith(
                                                joynrMessage2);
                                        expect(messageQueueSpy.getAndRemoveMessages).not
                                                .toHaveBeenCalled();
                                        expect(messagingStubFactorySpy.createMessagingStub).not
                                                .toHaveBeenCalled();
                                        expect(messagingStubSpy.transmit).not.toHaveBeenCalled();
                                        done();
                                        return null;
                                    }).catch(fail);
                                });

                        it(
                                "routes previously queued message once respective participant gets registered",
                                function(done) {
                                    messageRouter =
                                            createRootMessageRouter(
                                                    persistencySpy,
                                                    messagingStubFactorySpy,
                                                    messageQueueSpy);
                                    var messageQueue = [];
                                    messageQueue[0] = joynrMessage2;
                                    joynrMessage2.expiryDate = Date.now() + 2000;

                                    var onFulfilledSpy = jasmine.createSpy("onFulfilledSpy");

                                    messageRouter.route(joynrMessage2).then(onFulfilledSpy).catch(function() {});
                                    increaseFakeTime(1);

                                    waitsFor(function() {
                                        return messageQueueSpy.putMessage.calls.count() > 0;
                                    }, "messageQueueSpy to be invoked the first time", 1000).then(function() {
                                        expect(messageQueueSpy.putMessage).toHaveBeenCalledWith(
                                                joynrMessage2);
                                        expect(messagingStubFactorySpy.createMessagingStub).not
                                                .toHaveBeenCalled();
                                        expect(messagingStubSpy.transmit).not.toHaveBeenCalled();

                                        messageRouter.addNextHop(joynrMessage2.to, address).catch(function() {});
                                        messageQueueSpy.getAndRemoveMessages
                                                .and.returnValue(messageQueue);
                                        messageRouter.participantRegistered(joynrMessage2.to);
                                        increaseFakeTime(1);

                                        return(waitsFor(
                                            function() {
                                                return messageQueueSpy.getAndRemoveMessages.calls.count() > 0
                                                    && messagingStubFactorySpy.createMessagingStub.calls.count() > 0
                                                    && messagingStubSpy.transmit.calls.count() > 0;
                                            },
                                            "messageQueueSpy.getAndRemoveMessages spy to be invoked",
                                            1000));
                                    }).then(function() {
                                        expect(messageQueueSpy.getAndRemoveMessages)
                                            .toHaveBeenCalledWith(joynrMessage2.to);
                                        expect(messagingStubFactorySpy.createMessagingStub)
                                            .toHaveBeenCalledWith(address);
                                        expect(messagingStubSpy.transmit).toHaveBeenCalledWith(
                                            joynrMessage2);
                                        messageRouter.removeNextHop(joynrMessage2.to);
                                        increaseFakeTime(1);
                                        done();
                                        return null;
                                    }).catch(fail);
                                });

                        it(
                                "drop previously queued message if respective participant gets registered after expiry date",
                                function(done) {
                                    messageRouter =
                                            createRootMessageRouter(
                                                    persistencySpy,
                                                    messagingStubFactorySpy,
                                                    messageQueueSpy);
                                    joynrMessage2.expiryDate = Date.now() + 2000;

                                    var returnValue = messageRouter.route(joynrMessage2);
                                    returnValue.catch(function() {});
                                    increaseFakeTime(1);

                                    waitsFor(function() {
                                        return messageQueueSpy.putMessage.calls.count() > 0;
                                    }, "messageQueueSpy.putMessage invoked", 1000).then(function() {
                                        expect(messageQueueSpy.putMessage).toHaveBeenCalledWith(
                                                joynrMessage2);

                                        increaseFakeTime(2000 + 1);
                                        messageRouter.addNextHop(joynrMessage2.to, address);
                                        messageRouter.participantRegistered(joynrMessage2.to);
                                        increaseFakeTime(1);

                                        return(waitsFor(function() {
                                                return messageQueueSpy.getAndRemoveMessages.calls.count() > 0;
                                        }, "messageQueueSpy.getAndRemoveMessages to be invoked", 1000));
                                    }).then(function() {
                                        expect(messageQueueSpy.getAndRemoveMessages)
                                                .toHaveBeenCalledWith(joynrMessage2.to);
                                        expect(messagingStubFactorySpy.createMessagingStub).not
                                                .toHaveBeenCalled();
                                        expect(messagingStubSpy.transmit).not.toHaveBeenCalled();
                                        messageRouter.removeNextHop(joynrMessage2.to);
                                        increaseFakeTime(1);
                                        done();
                                        return null;
                                    }).catch(fail);
                                });

                        it(
                                "routes messages using the messagingStubFactory and messageStub",
                                function(done) {
                                    messageRouter =
                                            createRootMessageRouter(
                                                    persistencySpy,
                                                    messagingStubFactorySpy,
                                                    messageQueueSpy);

                                    messageRouter.addNextHop(joynrMessage.to, address);
                                    messageRouter.route(joynrMessage);
                                    increaseFakeTime(1);

                                    waitsFor(
                                            function() {
                                                return messagingStubFactorySpy.createMessagingStub.calls.count() > 0
                                                    && messagingStubSpy.transmit.calls.count() > 0;
                                            },
                                            "messagingStubFactorySpy.createMessagingStub to be invoked",
                                    1000).then(function() {
                                        expect(messagingStubFactorySpy.createMessagingStub)
                                                .toHaveBeenCalledWith(address);
                                        expect(messagingStubSpy.transmit).toHaveBeenCalledWith(
                                                joynrMessage);
                                        messageRouter.removeNextHop(joynrMessage.to);
                                        increaseFakeTime(1);
                                        done();
                                        return null;
                                    }).catch(fail);
                                });

                        it("discards messages without resolvable address", function(done) {
                            messageRouter =
                                    createRootMessageRouter(
                                            persistencySpy,
                                            messagingStubFactorySpy,
                                            messageQueueSpy);

                            var onFulfilledSpy = jasmine.createSpy("onFulfilledSpy");
                            var onRejectedSpy = jasmine.createSpy("onRejectedSpy");

                            messageRouter.route(joynrMessage).then(
                                onFulfilledSpy).catch(onRejectedSpy);
                            increaseFakeTime(1);

                            waitsFor(function() {
                                return onFulfilledSpy.calls.count() > 0 || onRejectedSpy.calls.count() > 0;
                            }, "onFulfilled or onRejected spy to be invoked", 1000).then(function() {
                                expect(messagingStubFactorySpy.createMessagingStub).not
                                        .toHaveBeenCalled();
                                expect(messagingStubSpy.transmit).not.toHaveBeenCalled();
                                done();
                                return null;
                            }).catch(fail);
                        });

                        it(
                                "check if routing proxy is called with queued hop additions",
                                function(done) {
                                    messageRouter =
                                            createMessageRouter(
                                                    persistencySpy,
                                                    messagingStubFactorySpy,
                                                    messageQueueSpy,
                                                    incomingAddress,
                                                    parentMessageRouterAddress);
                                    routingProxySpy = jasmine.createSpyObj("routingProxySpy", [
                                        "removeNextHop",
                                        "addNextHop",
                                        "resolveNextHop"
                                    ]);
                                    routingProxySpy.addNextHop.and.returnValue(Promise.resolve());
                                    var onFulfilledSpy = jasmine.createSpy("onFulfilledSpy");

                                    messageRouter.addNextHop(joynrMessage.to, address).then(
                                            onFulfilledSpy);
                                    increaseFakeTime(1);

                                    expect(routingProxySpy.addNextHop).not.toHaveBeenCalled();
                                    messageRouter.setRoutingProxy(routingProxySpy);
                                    expect(routingProxySpy.addNextHop).toHaveBeenCalled();
                                    expect(
                                            routingProxySpy.addNextHop.calls.argsFor(0)[0].participantId)
                                            .toEqual(joynrMessage.to);
                                    expect(
                                            routingProxySpy.addNextHop.calls.argsFor(0)[0].browserAddress)
                                            .toEqual(incomingAddress);
                                    increaseFakeTime(1);
                                    done();
                                });

                        it(
                                "check if resolved hop from routing proxy is cached",
                                function(done) {
                                    messageRouter =
                                            createMessageRouter(
                                                    persistencySpy,
                                                    messagingStubFactorySpy,
                                                    messageQueueSpy,
                                                    incomingAddress,
                                                    parentMessageRouterAddress);
                                    routingProxySpy = jasmine.createSpyObj("routingProxySpy", [
                                        "resolveNextHop"
                                    ]);
                                    routingProxySpy.resolveNextHop.and.returnValue(Promise.resolve({ resolved: true }));
                                    messageRouter.setRoutingProxy(routingProxySpy);

                                    messageRouter.resolveNextHop(joynrMessage.to).then(function(address) {
                                        expect(address).toBe(parentMessageRouterAddress);
                                        expect(routingProxySpy.resolveNextHop.calls.count()).toBe(1);
                                        routingProxySpy.resolveNextHop.calls.reset();
<<<<<<< HEAD
                                        return messageRouter.resolveNextHop(joynrMessage.to);
                                    }).then(function(address){
                                        expect(address).toBe(parentMessageRouterAddress);
                                        expect(routingProxySpy.resolveNextHop).not.toHaveBeenCalled();
                                        done();
                                        return null;
=======
                                        return messageRouter.resolveNextHop(joynrMessage.to).then(function(address){
                                            expect(address).toBe(parentMessageRouterAddress);
                                            expect(routingProxySpy.resolveNextHop).not.toHaveBeenCalled();
                                            done();
                                        });
>>>>>>> 4a1519d5
                                    }).catch(done.fail);
                                });

                        it(
                                "check if routing proxy is called with multiple queued hop additions",
                                function(done) {
                                    messageRouter =
                                            createMessageRouter(
                                                    persistencySpy,
                                                    messagingStubFactorySpy,
                                                    messageQueueSpy,
                                                    incomingAddress,
                                                    parentMessageRouterAddress);
                                    routingProxySpy = jasmine.createSpyObj("routingProxySpy", [
                                        "removeNextHop",
                                        "addNextHop",
                                        "resolveNextHop"
                                    ]);

                                    var onFulfilledSpy = jasmine.createSpy("onFulfilledSpy");

                                    messageRouter.addNextHop(joynrMessage.to, address);
                                    messageRouter.addNextHop(joynrMessage2.to, address).then(
                                            onFulfilledSpy);
                                    routingProxySpy.addNextHop.and.returnValue(Promise.resolve());
                                    increaseFakeTime(1);
                                    expect(routingProxySpy.addNextHop).not.toHaveBeenCalled();
                                    messageRouter.setRoutingProxy(routingProxySpy);
                                    expect(routingProxySpy.addNextHop).toHaveBeenCalled();
                                    expect(
                                            routingProxySpy.addNextHop.calls.argsFor(0)[0].participantId)
                                            .toEqual(joynrMessage.to);
                                    expect(
                                            routingProxySpy.addNextHop.calls.argsFor(0)[0].browserAddress)
                                            .toEqual(incomingAddress);
                                    expect(
                                            routingProxySpy.addNextHop.calls.argsFor(1)[0].participantId)
                                            .toEqual(joynrMessage2.to);
                                    expect(
                                            routingProxySpy.addNextHop.calls.argsFor(1)[0].browserAddress)
                                            .toEqual(incomingAddress);
                                    increaseFakeTime(1);
                                    done();
                                });

                        it(
                                "check if routing proxy is called with queued hop removals",
                                function(done) {
                                    messageRouter =
                                            createMessageRouter(
                                                    persistencySpy,
                                                    messagingStubFactorySpy,
                                                    messageQueueSpy,
                                                    incomingAddress,
                                                    parentMessageRouterAddress);
                                    routingProxySpy = jasmine.createSpyObj("routingProxySpy", [
                                        "removeNextHop",
                                        "addNextHop",
                                        "resolveNextHop"
                                    ]);

                                    var onFulfilledSpy = jasmine.createSpy("onFulfilledSpy");

                                    routingProxySpy.removeNextHop.and.returnValue(Promise.resolve());
                                    messageRouter.removeNextHop(joynrMessage.to).then(
                                            onFulfilledSpy);
                                    expect(onFulfilledSpy).not.toHaveBeenCalled();
                                    onFulfilledSpy.calls.reset();
                                    expect(routingProxySpy.removeNextHop).not
                                            .toHaveBeenCalled();
                                    messageRouter.setRoutingProxy(routingProxySpy);
                                    increaseFakeTime(1);

                                    waitsFor(function() {
                                        return routingProxySpy.removeNextHop.calls.count() > 0;
                                    }, "routingProxySpy.removeNextHop to be invoked", 1000).then(function() {
                                        expect(routingProxySpy.removeNextHop).toHaveBeenCalled();
                                        expect(
                                                routingProxySpy.removeNextHop.calls.argsFor(0)[0].participantId)
                                                .toEqual(joynrMessage.to);
                                        done();
                                        return null;
                                    }).catch(fail);
                                });

                        it(
                                "check if routing proxy is called with multiple queued hop removals",
                                function(done) {
                                    messageRouter =
                                            createMessageRouter(
                                                    persistencySpy,
                                                    messagingStubFactorySpy,
                                                    messageQueueSpy,
                                                    incomingAddress,
                                                    parentMessageRouterAddress);
                                    routingProxySpy = jasmine.createSpyObj("routingProxySpy", [
                                        "removeNextHop",
                                        "addNextHop",
                                        "resolveNextHop"
                                    ]);

                                    var onFulfilledSpy = jasmine.createSpy("onFulfilledSpy");

                                    routingProxySpy.removeNextHop.and.returnValue(Promise.resolve());
                                    messageRouter.removeNextHop(joynrMessage.to);
                                    messageRouter.removeNextHop(joynrMessage2.to).then(
                                            onFulfilledSpy);
                                    expect(onFulfilledSpy).not.toHaveBeenCalled();
                                    expect(routingProxySpy.removeNextHop).not
                                            .toHaveBeenCalled();
                                    messageRouter.setRoutingProxy(routingProxySpy);
                                    increaseFakeTime(1);

                                    waitsFor(function() {
                                        return routingProxySpy.removeNextHop.calls.count() === 2;
                                    }, "routingProxySpy.removeNextHop to be invoked", 1000).then(function() {
                                        expect(routingProxySpy.removeNextHop).toHaveBeenCalled();
                                        expect(
                                                routingProxySpy.removeNextHop.calls.argsFor(0)[0].participantId)
                                                .toEqual(joynrMessage.to);
                                        expect(
                                                routingProxySpy.removeNextHop.calls.argsFor(1)[0].participantId)
                                                .toEqual(joynrMessage2.to);
                                        done();
                                        return null;
                                    }).catch(fail);
                                });

                        it(
                                "check if routing proxy is called with queued hop removals",
                                function(done) {
                                    var resolveNextHopSpy = jasmine.createSpy("resolveNextHopSpy");
                                    messageRouter =
                                            createMessageRouter(
                                                    persistencySpy,
                                                    messagingStubFactorySpy,
                                                    messageQueueSpy,
                                                    incomingAddress,
                                                    parentMessageRouterAddress);
                                    routingProxySpy = jasmine.createSpyObj("routingProxySpy", [
                                        "removeNextHop",
                                        "addNextHop",
                                        "resolveNextHop"
                                    ]);
                                    routingProxySpy.resolveNextHop.and.returnValue(Promise.resolve({
                                        resolved:true
                                    }));

                                    messageRouter.resolveNextHop(joynrMessage.to).then(
                                        resolveNextHopSpy);
                                    increaseFakeTime(1);

                                    waitsFor(function() {
                                        return resolveNextHopSpy.calls.count() > 0;
                                    }, "resolveNextHop returned first time", 1000).then(function() {
                                        expect(resolveNextHopSpy).toHaveBeenCalledWith(undefined);
                                        resolveNextHopSpy.calls.reset();
                                        messageRouter.setRoutingProxy(routingProxySpy);
                                        expect(routingProxySpy.resolveNextHop).not
                                                .toHaveBeenCalled();
                                        messageRouter.resolveNextHop(joynrMessage.to).then(
                                                resolveNextHopSpy);
                                        increaseFakeTime(1);

                                        return waitsFor(function() {
                                            return resolveNextHopSpy.calls.count() > 0;
                                        }, "resolveNextHop returned second time", 1000);
                                    }).then(function() {
                                        expect(routingProxySpy.resolveNextHop).toHaveBeenCalled();
                                        expect(
                                                routingProxySpy.resolveNextHop.calls.argsFor(0)[0].participantId)
                                                .toEqual(joynrMessage.to);
                                        expect(resolveNextHopSpy).toHaveBeenCalledWith(
                                                parentMessageRouterAddress);
                                        done();
                                        return null;
                                    }).catch(fail);
                                });
                    });
        });<|MERGE_RESOLUTION|>--- conflicted
+++ resolved
@@ -477,20 +477,12 @@
                                         expect(address).toBe(parentMessageRouterAddress);
                                         expect(routingProxySpy.resolveNextHop.calls.count()).toBe(1);
                                         routingProxySpy.resolveNextHop.calls.reset();
-<<<<<<< HEAD
                                         return messageRouter.resolveNextHop(joynrMessage.to);
                                     }).then(function(address){
                                         expect(address).toBe(parentMessageRouterAddress);
                                         expect(routingProxySpy.resolveNextHop).not.toHaveBeenCalled();
                                         done();
                                         return null;
-=======
-                                        return messageRouter.resolveNextHop(joynrMessage.to).then(function(address){
-                                            expect(address).toBe(parentMessageRouterAddress);
-                                            expect(routingProxySpy.resolveNextHop).not.toHaveBeenCalled();
-                                            done();
-                                        });
->>>>>>> 4a1519d5
                                     }).catch(done.fail);
                                 });
 
