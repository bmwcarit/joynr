--- conflicted
+++ resolved
@@ -230,13 +230,8 @@
             public void onSuccess(DiscoveryEntryWithMetaInfo[] discoveryEntries) {
                 assert discoveryEntries != null : "Discovery entries may not be null.";
                 if (allDomainsDiscovered(discoveryEntries)) {
-<<<<<<< HEAD
                     logger.trace("Lookup succeeded. Got {}", Arrays.toString(discoveryEntries));
-                    Set<DiscoveryEntry> discoveryEntriesSet = filterDiscoveryEntries(discoveryEntries);
-=======
-                    logger.debug("Lookup succeeded. Got {}", Arrays.toString(discoveryEntries));
                     Set<DiscoveryEntryWithMetaInfo> discoveryEntriesSet = filterDiscoveryEntries(discoveryEntries);
->>>>>>> 8d254e60
 
                     Set<DiscoveryEntryWithMetaInfo> selectedCapabilities = arbitrationStrategyFunction
                             .select(discoveryQos.getCustomParameters(), discoveryEntriesSet);
@@ -273,24 +268,8 @@
                 return allDomainsDiscovered;
             }
 
-<<<<<<< HEAD
-            private Set<String> getParticipantIds(Collection<DiscoveryEntry> selectedCapabilities) {
-                Set<String> participantIds = new HashSet<>();
-                for (DiscoveryEntry selectedCapability : selectedCapabilities) {
-                    if (selectedCapability != null) {
-                        participantIds.add(selectedCapability.getParticipantId());
-                    }
-                }
-                logger.trace("Resulting participant IDs: {}", participantIds);
-                return participantIds;
-            }
-
-        private Set<DiscoveryEntry> filterDiscoveryEntries(DiscoveryEntry[] discoveryEntries) {
-            Set<DiscoveryEntry> discoveryEntriesSet;
-=======
         private Set<DiscoveryEntryWithMetaInfo> filterDiscoveryEntries(DiscoveryEntryWithMetaInfo[] discoveryEntries) {
             Set<DiscoveryEntryWithMetaInfo> discoveryEntriesSet;
->>>>>>> 8d254e60
             // If onChange subscriptions are required ignore
             // providers that do not support them
             if (discoveryQos.getProviderMustSupportOnChange()) {
