--- conflicted
+++ resolved
@@ -124,13 +124,8 @@
 	})();
 	'''
 
-<<<<<<< HEAD
 	def getEnumerators(FEnumerationType type)'''
-	«FOR enumValue: getEnumElementsAndBaseEnumElements(type) SEPARATOR ", " »
-=======
-	private def getEnumerators(FEnumerationType type)'''
-	«FOR literal: type.enumerators»
->>>>>>> d047c215
+	«FOR enumValue: getEnumElementsAndBaseEnumElements(type)»
 		/**
 		 * @name «type.joynrName».«enumValue.joynrName»
 		 * @readonly
@@ -139,14 +134,10 @@
 			 «appendJSDocSummaryAndWriteSeeAndDescription(enumValue, "* ")»
 		«ENDIF»
 		 */
-<<<<<<< HEAD
-		«enumValue.joynrName»: «IF enumValue.value==null»"«enumValue.joynrName»"«ELSE»«enumValue.value.enumeratorValue»«ENDIF»
-=======
-		«type.joynrName».«literal.joynrName» = new «type.joynrName»({
-			name: "«literal.joynrName»",
-			value: «IF literal.value==null»"«literal.joynrName»"«ELSE»«literal.value.enumeratorValue»«ENDIF»
+		«type.joynrName».«enumValue.joynrName» = new «type.joynrName»({
+			name: "«enumValue.joynrName»",
+			value: «IF enumValue.value==null»"«enumValue.joynrName»"«ELSE»«enumValue.value.enumeratorValue»«ENDIF»
 		});
->>>>>>> d047c215
 	«ENDFOR»
 	'''
 }