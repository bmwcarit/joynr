--- conflicted
+++ resolved
@@ -1,20 +1,16 @@
 # joynr 0.26.0
 
 ## API relevant changes
-<<<<<<< HEAD
 * **[Java, JEE]** RawMessagingPreprocessor now accepts a byte array as an input parameter and returns
   a byte array instead of a string.
 * **[Java]** JoynrMessageProcessor uses the new SMRF message types: MutableMessage for outgoing messages
   and ImmutableMessage for incoming messages.
 ## Other changes
 * **[Java]** HTTP communication is not supported at the moment
-=======
-
-## Other changes
+
 ### Backward compatibility
 This version of joynr is NOT compatible with previous versions due to internal changes:
 * **[cluster-controller]** cluster-controller expects libjoynr to signal globally visible providers
->>>>>>> c1aa82b4
 
 # joynr 0.25.2
 
