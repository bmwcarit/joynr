# Release Notes
All relevant changes are documented in this file. You can find more information about
the versioning scheme [here](JoynrVersioning.md).

# joynr 1.2.0

## API relevant changes
None.

## Other changes
None.

## Configuration property changes
* **[Java]** Introduced `PROPERTY_MESSAGING_COMPRESS_REPLIES` for compressing all outgoing replies by
  default. See [Java Configuration Reference](JavaSettings.md)for more details.

# joynr 1.1.2

## API relevant changes
None.

## Other changes
* **[JS]** fix issue with missing Object.prototype.hasOwnProperty builtin due to Object.create(null).

# joynr 1.1.1

## API relevant changes
None.

## Other changes
* **[C++]** Fixed race condition for subscriptions / publications.
* **[C++]** Fixed race condition in ParticipantIdStorage.
* **[JS]** fix browserify issue with missing GenerationUtil File.

# joynr 1.1.0

## API relevant changes
* **[C++]** Proxy methods can now be passed an optional `joynr::MessagingQos` parameter.
  This allows to overwrite the `MessagingQos` which was specified during proxy building
  for each proxy method call separately.
* **[C++]** Persistence of participantIds of providers can be disabled upon registration
  by passing an optional parameter to `registerProvider` and `registerProviderAsync`.
* **[Java]** The String constants `PROPERTY_BACKPRESSURE_ENABLED` and
  `PROPERTY_MAX_INCOMING_MQTT_REQUESTS` are moved from class ConfigurableMessagingSettings
  to LimitAndBackpressureSettings. Please adapt the import statements in case you
  use these constants directly.

## Javascript Memory and Performance Changes
* **[Generator]** Generated JS code will support only module.exports as default when exporting.
  This reduces the size of the generated code.
  There is a new generator option requireJSSupport, which will restore the old behavior.
  See the [joynr code Generator Reference](generator.md) for details.
* **[Generator]** Joynr Compound Types and Joynr Enums won't generate their own equals implementation,
  but use a more general implementation provided by libjoynr.
  Extracted some additional functionality to libjoynr by using mixins.
  This further reduces the size of the generated code.
  This change renders the generated code incompatible with previous joynr versions.
* **[JS]** Removed Object.freeze at several API relevant locations and thus allowing libjoynr to
  manipulate those objects freely. This allows joynr the usage of prototypes and thus saving many
  function allocations.
* **[JS]** Fixed a bug where all joynr Runtimes were required. Added a description how to avoid the
  same Problem when using browserify. See [Javascript Configuration Reference](JavaScriptTutorial.md)
  for the detailed explanation.
* **[JS]** Replaced log4javascript with a simplified implementation. The same configuration interface
  is still supported apart from some advanced options.
  See [Javascript Configuration Reference](JavaScriptTutorial.md) for the detailed explanation.
* **[JS]** Many other internal optimizations which avoid function allocations and thus unnecessary
  GC cycles.

## Configuration property changes
* **[Java]** Introduced `PROPERTY_BACKPRESSURE_INCOMING_MQTT_REQUESTS_UPPER_THRESHOLD`
  and `PROPERTY_BACKPRESSURE_INCOMING_MQTT_REQUESTS_LOWER_THRESHOLD` for controlling
  the backpressure mechanism. See [Java Configuration Reference](JavaSettings.md)
  for more details.
* **[Java]** Property `PROPERTY_BACKPRESSURE_MAX_INCOMING_MQTT_MESSAGES_IN_QUEUE`
  was renamed to `PROPERTY_MAX_INCOMING_MQTT_REQUESTS`. The new identifier is
  `joynr.messaging.maxincomingmqttrequests`. This change indicates that the property
  is not more related to a backpressure mechanism but is rather an independent
  self-protection mechanism of the instance from too heavy MQTT requests inflow.
  Furthermore, the default value of the property was changed from 20 to 0 (off).
  Hence, at default the mechanism is off and only the user can configure an appropriate
  value according to his application. See [Java Configuration Reference](JavaSettings.md)
  for more details.
* **[Java]** Removed property `PROPERTY_REPEATED_MQTT_MESSAGE_IGNORE_PERIOD_MS`.
  The behavior of the MqttMessagingSkeleton changes to immediate mqtt message acknowledgment
  and this should eliminate receiving repeated messages from the mqtt broker.
* **[C++]** newly added TLS properties `cluster-controller/mqtt-tls-version` and
  `cluster-controller/mqtt-tls-ciphers` can be used to fine tune the MQTT TLS connection
* **[JS]** changed default value of shutdownSettings.clearSubscriptionsEnabled to true.
  As default behavior Joynr will try to terminate active subscriptions when shut down.

## Other changes
* **[C++]** moved settings `local-capabilities-directory-persistence-file` and
  `local-capabilities-directory-persistency-enabled` from section [lib-joynr] to [cluster-controller].
* **[C++]** added setting 'cluster-controller/global-capabilities-directory-compressed-messages-enabled'
  which specifies whether messages to GlobalCapabilitiesDirectory shall be compressed.
  By default they will be sent uncompressed.
<<<<<<< HEAD
* **[Generator]** Introduced a new flag `addVersionTo` to append version information at filesystem level
  (package or interface). See [Generator Documentation](generator.md) for additional information.
=======
* **[Java]** Fixed a bug that was blocking shutdown if disconnected from MQTT at the same time.
* **[C++]** Upgrade muesli to version 1.0.1.
* **[Java]** joynr exposes status metrics which can be used to monitor instances. See
  [JEE Documentation](jee.md#status_monitoring) for more information on how to use this
  information for JEE and [Java Documentation](java.md#status_monitoring) for plain Java.
>>>>>>> 9ce67b9e

# joynr 1.0.5

## API relevant changes
None.

## Other changes
* **[Java]** Reduced cpu load and memory usage by reusing joynr internal proxies instead of
  building a new proxy for every proxy operation.
* **[Java, C++]** Enhanced log output to allow easier tracing of proxy calls: message ID and
  relevant payload are now logged when a joynr message is created to be able to relate later log
  output which only contains the message ID to the corresponding proxy call.
* **[Java]** use SMRF 0.2.3

## Configuration property changes
* **[Java]** Moved property PROPERTY_CAPABILITIES_FRESHNESS_UPDATE_INTERVAL_MS
  from LocalCapabilitiesDirectoryImpl.java to SystemServicesSettings.java.
* **[JS]** Default of `persistency.capabilities` changed to `true`

# joynr 1.0.4

## API relevant changes
None.

## Other changes
* **[C++]** The queue sizes for messages can now additionally be limited by setting the properties
  'cluster-controller/message-queue-limit-bytes' and / or
  'cluster-controller/transport-not-available-queue-limit-bytes' which specify
  the limit in bytes rather than number of messages. By default no queue limit is enforced.

# joynr 1.0.3

## API relevant changes
None.

## Other changes
* **[C++]** Fixed Mosquitto Connection start/stop handling
  Mosquitto background thread got not always joined correctly resulting in memory leak.
* **[C++]** JoynrRuntime::createRuntime APIs now internally catch all exceptions to
  avoid crashes; exceptions will be logged and distributed as JoynrRuntimeException
  to onError() callback, if provided

# joynr 1.0.2

## API relevant changes
None.

## Other changes
* **[Java]** joynr performs an explicit disconnect when the MQTT connection is lost in order to make
  a reconnect more robust.

# joynr 1.0.1

## Other changes

## Configuration property changes
* **[C++]** The queue size for messages, which can not be transmitted because the global transport
  is not available, can be limited by setting the `cluster-controller/transport-not-available-queue-limit`
  property. By default no queue limit is enforced.

# joynr 1.0.0
API Stable

## API relevant changes
None.

## Other changes
* **[C++]** It is now possible to add a limit to the message queue. When this limit
  is reached, the message with the smallest TTL will be removed. By default
  the limit is disabled and can be enabled with the property:
  * `cluster-controller/message-queue-limit`
* **[C++]** The message queue can also be limited per participant id (message's recipient).
  If the limit for a certain recipient is reached, the message with the smallest TTL
  for this recipient will be removed. By default the limit is disabled. In order to
  enable it, set following property: `cluster-controller/per-participantid-message-queue-limit`.
  The same limit value is used for all participant ids. This mechanism will only be enabled, if
  `cluster-controller/message-queue-limit` is set to a value greater than 0.
* **[JS]** Updated wscpp version to 1.0.0
* **[JS]** Verify arrays with Array.isArray() built-in function instead of
  "object.constructor === Array".
* **[Java]** Discovery entries returned by the discovery service will update the routing table.

## Configuration property changes
* **[JS]** See the [Javascript Configuration Reference](JavaScriptTutorial.md) for
  details about the newly introduced properties:
  * `persistency`
    * `routingTable`
    * `capabilities`
    * `publications`

# joynr 0.33.1

## API relevant changes
None.

## Other changes
* **[C++]** fixed crash that could occur during shutdown of joynr runtime

# joynr 0.33.0

## API relevant changes
None.

## Configuration property changes
* **[Java]** See the [Java Configuration Reference](JavaSettings.md) for
  details about the newly introduced property:
  * `PROPERTY_DISCOVERY_GLOBAL_ADD_AND_REMOVE_TTL_MS`

## Other changes
* **[C++,Generator]** Fixed a problem with the generator when empty structures
  with extends were specified in the FIDL files.
* **[C++, JAVA, JS]** Removed DBUS and CommonAPI support
* **[Java,Generator]** Allow disabling of null checks in complex type member setters
  See the [joynr code Generator Reference](generator.md) for details.
  Note: Using types containing null values is incompatible with joynr C++.

# joynr 0.32.2

## API relevant changes
None.

## Other changes
* **[C++]** use correct uid in AccessControlListEditor provider

# joynr 0.32.1

## API relevant changes
None.

## Other changes
* **[C++]** Fixed routing of multicast publications when access controller is enabled:
  route message to all recipients instead of routing it to first found address only

# joynr 0.32.0

## API relevant changes
None.

## Configuration property changes
* **[Java]** See the [Java Configuration Reference](JavaSettings.md) for
  details about the newly introduced property:
  * `PROPERTY_KEY_MQTT_CLEAN_SESSION`
  * `PROPERTY_KEY_MQTT_KEYSTORE_PATH`
  * `PROPERTY_KEY_MQTT_TRUSTSTORE_PATH`
  * `PROPERTY_KEY_MQTT_KEYSTORE_PWD`
  * `PROPERTY_KEY_MQTT_TRUSTSTORE_PWD`
* **[JS]** See the [Javascript Configuration Reference](JavaScriptTutorial.md) for
  details about the newly introduced properties:
  * `shutdownSettings`
    * `clearSubscriptionsEnabled`
    * `clearSubscriptionsTimeoutMs`

## Other changes
* **[Java]** added support for MQTT via TLS
* **[C++]** Disabled persistency for the routing table, local discovery cache and multicast
  receiver directory by default. Persistency for subscriptions is still enabled. The
  corresponding properties are called `lib-joynr/message-router-persistency`,
  `lib-joynr/local-capabilities-directory-persistency-enabled`,
  `cluster-controller/multicast-receiver-directory-persistency-enabled` and
  `lib-joynr/subscription-persistency`.
* **[C++]** Update spdlog to interim version >> 0.14.0
  [Git commit 799ba2a57bb16b921099bd9ab64a513e4ebe4217]

# joynr 0.31.1

## API relevant changes
None.

## Other changes
* **[C++]** Fixed provider reregistration trigger call

# joynr 0.29.3

## API relevant changes
None.

## Other changes
* **[C++]** Fixed provider reregistration trigger call

# joynr 0.31.0

## API relevant changes
* **[JS]** Joynr now uses node native Promise if available, otherwise it falls
  back to bluebird as before. Please make sure to use only Promise APIs available
  in the node standard.

## Configuration property changes
* **[C++]** allow to load multiple ACL/RCL Json files for the cluster-controller.
  * `cluster-controller/acl-entries-directory`

* **[C++]** make the delay of the attempt to reconnect in mosquitto loop exponential until the connection succeeds.
     By default this property is not enabled mqtt-exponential-backoff-enabled = false.
  * `messaging/mqtt-reconnect-max-delay`
  * `messaging/mqtt-exponential-backoff-enabled`

## Other changes
None.

# joynr 0.30.1

## API relevant changes
None.

## Configuration property changes
* **[Java]** PROPERTY_MAX_INCOMING_MQTT_MESSAGES_IN_QUEUE and PROPERTY_REPEATED_MQTT_MESSAGE_IGNORE_PERIOD_MS
 were renamed in order to reflect that they are related to the backpressure
 mechanism. PROPERTY_MAX_INCOMING_MQTT_MESSAGES_IN_QUEUE is now called
 PROPERTY_BACKPRESSURE_MAX_INCOMING_MQTT_MESSAGES_IN_QUEUE and its identifier is
 `joynr.messaging.backpressure.maxincomingmqttmessagesinqueue`.
 PROPERTY_REPEATED_MQTT_MESSAGE_IGNORE_PERIOD_MS is now called
 PROPERTY_BACKPRESSURE_REPEATED_MQTT_MESSAGE_IGNORE_PERIOD_MS and its identifier
 is `joynr.messaging.backpressure.repeatedmqttmessageignoreperiodms`.
* **[Java]** Introduced `PROPERTY_BACKPRESSURE_ENABLED`. See [Java Configuration Reference](JavaSettings.md) for
   details about the new property. The backpressure mechanism is disabled by default.

## Other changes
* **[Java]** If a joynr instance receives a reply for which no receiver exists,
  it will be dropped immediately.
* **[JS]** Once loaded, joynr automatically calls joynr.shutdown() when
  process.exit(...) is called; a loaded joynr thus no longer prevents the
  application from terminating.
* **[JS]** Enhanced tracing output; log level 'debug' now logs messages with
  full details, log level 'info' logs with reduced details (w/o parameters,
  response values, publication details)
* **[JS]** Handle uncaught errors from MessageRouter.route to prevent crashes
  when an incoming message cannot be processed
* **[JS]** Members of top level struct method parameters are now checked for
  existance.
* **[C++]** Do not block main thread for asynchronous provider registration.
* **[C++]** implemented ACL audit mode, which allows to audit whether ACL/RCL
  is configured correctly. By default, it is turned off and can be activated
  via `access-control/audit`.
* **[C++]** Not possible to remove access control from C++ build. At runtime is
   disabled by default and can be enabled via setting the configuration property `access-control/enable`
   in the cluster controller settings.

# joynr 0.30.0

## API relevant changes
* **[Java]** Setters for class members of Java classes
  representing Franca structs no longer accept null
  values. An InvalidArgumentException will be thrown
  in case a setter is called with null.

  The reason is that null values cause incomplete JSON
  objects to be serialized which cannot be deserialized
  on C++ side.

## Configuration property changes
* **[C++]** Made the following properties configurable. See
  default-messaging.settings for more details.
  * `routing-table-grace-period-ms`
  * `routing-table-cleanup-interval-ms`

## Other changes
* **[C++]** The internal routing table can now be cleaned up.
  Routing entries which have been created for handling a request from
  global can be removed when the ttl + grace period has passed.
* **[C++]** TLS client certificates for secure websocket connections with empty common name (CN)
  field are not accepted any longer.
* **[C++]** If a LibJoynr instance was configured to use SSL but no keychain
 was provided to the JoynrRuntime::create method, it will report a fatal error
 and throw a JoynrRuntimeException.
* **[C++]** Access control is included in the c++ build by default. It still must be enabled
 by setting the configuration property `access-control/enable`.

# joynr 0.29.2

## API relevant changes
None.

## Other changes
* **[C++]** The class `Url` now accepts IPv6 addresses in hexadecimal format.
  * If the constructor is called with a single URL string then the IPv6 hex part
  must be enclosed by square brackets as follows:
  ```
  Url("https://user:password@[abcd:dcba:0123:3210:4567:7654:3456:6543]:4040/script?query=somequery#fragment")
  ```
  Please note: Symbolic hostnames of hosts reachable via IPv6 must be specified
  as usual without square brackets.
  * If the constructor is called with multiple parameters, only the address is
  to be used without square brackets, example:
  ```
  Url("https", "user", "password", "abcd:dcba:0123:3210:4567:7654:3456:6543", ...)
  ```
* **[C++]** Properties whose value is of URL format (e.g. `broker-url`) can now be
  configured with URL strings containing IPv6 addresses in hexadecimal format as
  accepted by the `Url` class.

# joynr 0.29.1

## API relevant changes
None.

## Other changes
* **[C++]** Introduced ProviderReregistrationController interface which is implemented
 by the cluster-controller and can be accessed by creating the corresponding proxy.
 It allows to trigger the re-registration of globally visible providers which are
 registered at the corresponding cluster-controller instance.
* **[JS]** Use require instead of requirejs.

# joynr 0.29.0

## API relevant changes
* **[C++]** JoynrRuntime::createRuntimeAsync and JoynrRuntime::createRuntime now accept an
  optional IKeychain argument. See the [C++ Documentation](cplusplus.md) for more information.

## Configuration property changes
* **[Java]** See the [Java Configuration Reference](JavaSettings.md) for
  details about these newly introduced properties:
  * `PROPERTY_DISCOVERY_DEFAULT_TIMEOUT_MS`
  * `PROPERTY_DISCOVERY_RETRY_INTERVAL_MS`
  * `PROPERTY_KEY_MQTT_MAX_MESSAGE_SIZE_BYTES`
  * `PROPERTY_MAX_DELAY_WITH_EXPONENTIAL_BACKOFF_MS`
  * `PROPERTY_REPEATED_MQTT_MESSAGE_IGNORE_PERIOD_MS`
  * `PROPERTY_ROUTING_MAX_RETRY_COUNT`
* **[Java]** Renamed property `PROPERTY_MAX_MESSAGES_INQUEUE` to
  `PROPERTY_MAX_INCOMING_MQTT_MESSAGES_IN_QUEUE`. Please note that
  joynr will ignore messages if the MQTT queue is full by not sending an PUBACK
  for the message (QOS 1). joynr requires that the message is resend by the MQTT
  broker at a later point in time. If the resend time intervall of the broker is
  too high, an additional delay will be introduced. Please make sure to set the
  resend intervall of your MQTT broker appropriately.
* **[JS]** Made default discoveryQos configurable via provisioning. See the
  [Javascript Configuration Reference](JavaScriptTutorial.md) for more details.
* **[C++]** Made the following properties configurable. See
  default-messaging.settings for more details.
  * `discovery-default-retry-interval-ms`
  * `discovery-default-timeout-ms`
  * `mqtt-max-message-size-bytes`
* **[C++, Java, JS]** Changed default values for the following properties:
  * Discovery expiry interval set to 6 weeks
  * Discovery timeout interval set to 10 minutes
  * Discovery retry interval set to 10 seconds

## Other changes
None.

# joynr 0.28.1

## API relevant changes
None.

## Other changes
* **[JS]** Changed node node-localstorage to node-persist to avoid too long filenames
* **[C++]** LocalCapabilitiesDirectory does not store multiple entries for a single participantId

# joynr 0.28.0

## API relevant changes
* **[C++, API]** Ease implementation of SubscriptionListener for empty broadcasts.
* **[C++, API]** createJoynrRuntime*(...) APIs now return shared_ptr instead of unique_ptr
* **[C++, API]** createProxyBuilder*(...) APIs now return shared_ptr instead of unique_ptr
* **[C++, API]** proxyBuilder->build*(...) APIs now return shared_ptr instead of unique_ptr

## Other changes
* **[C++]** joynr accepts files which have size at most 2 GB.
* **[Java, Properties]** Changed default values of joynr.messaging.mqtt.keepalivetimersec (new value: 30s) and
 joynr.messaging.mqtt.connectiontimeoutsec (new value: 60s)
* **[JS]** Updated wscpp version to 0.2.4
* **[C++, Java, JS]** Updated smrf version ot 0.2.1
* **[C++]** Add cluster-controller property for MQTT CA certificate folder path.
* **[C++, Java]** Always log MQTT client ID.

# joynr 0.27.4

## API relevant changes
None.

## Other changes
* **[C++]** Fixed crash which can occur when a queued message cannot be routed due to expired timeout.

# joynr 0.27.3

## API relevant changes
None.

## Other changes
* **[C++]** Fixed crash which occurs when a LibJoynrRuntime is destroyed before the init method was called.

# joynr 0.27.2

## API relevant changes
None.

## Other changes
* **[JEE]** Applications can inject a MqttClientIdProvider to generate an id for the mqtt client.
  The producer method must be annotated with JoynrMqttClientIdProvider.
* **[Java,C++,JS]** updated SMRF dependency to 0.2.0 which introduces an incompatibility with any previous version
* **[C++]** Fixed potential crash when a proxy is used after a joynr runtime was deleted.

# joynr 0.27.1

## API relevant changes
None.

## Other changes
* **[JEE]** Fixed cleanup of thread pool when application is undeployed
* **[C++]** Mosquitto Connection uses now internal Mosquitto Loop thread handling.
* **[C++]** Cleaned up MessagingSettings. All settings which correspond to `seconds` time unit,
  have now `seconds` suffix.

# joynr 0.27.0

## API relevant changes
* **[C++]** virtual methods (such as `clone()`) are only generated for polymorphic datatypes
* **[C++]** floating point members of generated datatypes are now compared w.r.t. a specific precision;
  `operator==` uses a fixed precision of `4` ULPs (Units in the Last Place); the `equals()` method can be used to perform
  comparison with a custom precision

## Other changes
* **[C++]** The cluster controller can be configured in such a way that access control checks are performed
  only with locally provisioned or cached data. The configuration is done by using the
  `access-control/use-ldas-only` property in the cluster controller settings.
* **[Java]** Introduced property joynr.messaging.maxmessagesinqueue to restrict number of messages being processed
  at a time. See the [Java Configuration Reference](JavaSettings.md) for more details.
* **[Java]** Introduced property joynr.messaging.routingtablegraceperiodms.
  See the [Java Configuration Reference](JavaSettings.md) for more details.
* **[Java]** Introduced property joynr.messaging.routingtablecleanupintervalms.
  See the [Java Configuration Reference](JavaSettings.md) for more details.
* **[Java]** RawMessagingPreprocessor will be injected in JeeMqttMessagingSkeletonProvider correctly

# joynr 0.26.0

## API relevant changes
* **[JavaScript]** It is now possible to register a provider with a preconfigured
  participantId. The application is responsible to ensure that the participantId is
  unique, globally or locally depending on the provider's scope. See the JSDoc for more
  information.
* **[Java, JEE]** RawMessagingPreprocessor now accepts a byte array as an input parameter and returns
  a byte array instead of a string.
* **[Java]** JoynrMessageProcessor uses the new SMRF message types: MutableMessage for outgoing messages
  and ImmutableMessage for incoming messages.

## Other changes
* **[Java,C++,JS]** HTTP communication is not supported at the moment
* **[JS]** Browser based environments, e.g. radio-js, are not supported at the moment
* **[JS]** Direct MQTT based communication is not supported at the moment.
  Please use the WebSocketLibjoynrRuntime to connect to external cluster controller handling
  the MQTT connection to the backend.
* **[JS]** Introduced mandatory dependency to the 'wscpp' module (https://github.com/bmwcarit/wscpp)
  for the node environment.
* **[Java]** Global Discovery and Global Domain Access Controller via Jetty using HTTP based
  communication are no longer supported, please use the JEE implementations based
  on MQTT communication instead
* **[Java]** Updated to use of Jackson 2.8.8 in order to improve compatibility with Payara.

## Backward compatibility
This version of joynr is NOT compatible with previous versions due to internal changes:
* **[cluster-controller]** cluster-controller expects libjoynr to signal globally visible providers
* **[messaging layer]** Switched to SMRF messaging format.

# joynr 0.25.3

## API relevant changes
None.

## Other changes
* **[C++]** setting "discovery-entry-expiry-interval-ms" can now store values up to 2^63-1

# joynr 0.25.2

## API relevant changes
None.

## Other changes
* **[C++]** libCommon has been moved to libJoynr. This fixes issues with static linking with libjoynr.
* **[JEE]** Shutdown MQTT client when undeploying WebApp.

# joynr 0.25.1

## API relevant changes
None.

## Other changes
* **[C++]** Fixed a race condition in DelayedScheduler potentially leading to an assertion.
* **[JEE]** Fixed Mqtt reconnect bug by updating the mqtt-client

# joynr 0.25.0

## API relevant changes
* **[JEE]** Applications can inject a RawMessagingPreprocessor to modify or inspect messages arriving
  via MQTT
* **[JAVA/JEE]** JoynrMessageProcessor.process was divided into a processOutgoing and processIncoming
  method. The processOutgoing method is called right after a message was created that will be sent
  to another Joynr instance. The processIncoming method is called for messages which were received
  from another Joynr instance.

## Other changes
* **[C++]** Added POSIX signal handling which can control starting/stopping external communication
in cluster-controller process. It can also trigger termination of the cluster-controller process.
See [Joynr C++ configuration reference](CppConfigurationReference.md) for more information.

# joynr 0.24.1

## API relevant changes
None.

## Other changes
* **[Java]** Fixed a bug where enumeration parameters in fire and forget method calls
  were improperly deserialized on provider side, leading to an exception.

# joynr 0.24.0

## API relevant changes
* **[All]** Added 'encrypt' to MessagingQos (incl. additional constructors, getter/setter),
  existing MessagingQos APIs remain working
* **[C++]** Providers can be (un)registered asynchronously through `(un)registerProviderAsync`
* **[All]** The 'GlobalDomainAccessController' interface has been split up into 3 interfaces:
  'GlobalDomainRoleController' (contains the 'role' based APIs),
  'GlobalDomainAccessController' (contains the read-only getter & broadcast APIs for
  master / mediator / owner access and registration control entries) and
  'GlobalDomainAccessControlListEditor' (contains the modification related APIs for
  master / mediator / owner access and registration control entries)
  See `basemodel/src/main/franca/joynr/*.fidl` for details.
* **[Java]** Moved and changed property `JeeIntegrationPropertyKeys.
  JEE_ENABLE_SHARED_SUBSCRIPTIONS="joynr.jeeintegration.enable.sharedsubscriptions"` to `MqttModule.
  PROPERTY_KEY_MQTT_ENABLE_SHARED_SUBSCRIPTIONS="joynr.messaging.mqtt.enable.sharedsubscriptions"`
* **[Java]** MQTT shared subscriptions are not restricted to JEE any longer
* **[All]** Added 'compress' to MessagingQos (available with Java/C++ solely via
  getter/setter, in JS also via constructor), existing MessagingQos APIs remain working
* **[All]** Multiple global transports cannot be used in parallel any longer, either Mqtt
  or Http has to be used
* **[All]** Mqtt / Jee joynr backend services are used by default now (set in default settings).
  * To use the http backend in **Java**, set DISCOVERYDIRECTORYURL and DOMAINACCESSCONTROLLERURL
    as explained in the [Java Configuration Reference](JavaSettings.md).
  * To use the http backend in **C++**, change the cluster controller's messaging settings:
    set "broker-url" to the bounceproxy's url (e.g. "http://localhost:8080/bounceproxy/"),
    set "capabilities-directory-url" to the capabilities directory's channel url (e.g.
    "http://localhost:8080/discovery/channels/discoverydirectory_channelid/"),
    set "capabilities-directory-channelid" to "discoverydirectory_channelid" (default is the
    serialized Mqtt address of the global discovery directory)
  * To use the http backend in **JS**, start a C++/Java cluster controller configured to use
    the http backend (see above)
* **[C++]** Removed messaging setting bounceproxy-url since it is not possible to use http
  (bounceproxy) in parallel with mqtt (broker)

## Other changes
* **[C++]** Access control can be activated in the cluster-controller. Default: OFF.
  Refer to [cluster controller settings](ClusterControllerSettings.md) for more info.
* **[Java]** Added properties (`PROPERTY_KEY_MQTT_KEEP_ALIVE_TIMER_SEC`,
  `PROPERTY_KEY_MQTT_CONNECTION_TIMEOUT_SEC` and `PROPERTY_KEY_MQTT_TIME_TO_WAIT_MS`) to
  configure the MQTT connection. See [JavaSettings](JavaSettings.md) for more information.
* **[C++]** Moved to muesli 0.3.1 for serialization of boost::multi_index containers
* **[Java]** Allow to set prefixes of Mqtt topics, see [JavaSettings](JavaSettings.md).
* **[C++]** Allow to set prefixes of Mqtt topics in cluster-controller settings:
  `mqtt-multicast-topic-prefix` and `mqtt-unicast-topic-prefix`
* **[Java]** Added property (`PROPERTY_ACCESSCONTROL_ENABLE`) to enable access control checks.
  See [JavaSettings](JavaSettings.md) for more information.

# joynr 0.23.2

## API relevant changes
None.

## Other changes
* **[JEE]** Fixed issue that caused joynr not to start correctly with debug logging enabled
* **[Java]** Do not send customHeaders as their own json object
* **[Java]** Made MQTT reconnect behavior more robust

# joynr 0.23.1

## API relevant changes
* **[C++]** createRuntimeAsync returns runtime directly instead of via a callback;
  the runtime must not be used until the onSuccess callback is called
* **[C++]** ProxyBuilder::buildAsync will not block if arbitration is not possible

## Other changes
* **[C++, Java, JS]** Fix bugs in code generation for typedef.

# joynr 0.23.0

## API relevant changes
* **[JEE]** Providers are no longer deregistered automatically when the application is shutdown.
* **[C++]** Proxy builder returns a std::unique_ptr to the created proxy instead of a raw pointer.
* **[C++]** Joynr runtime returns a std::unique_ptr to a created proxy builder instead of a raw pointer.
* **[C++]** Created joynr runtime is returned as a std::unique_ptr.
* **[All]** Introduce MulticastSubscriptionQos for non selective broadcasts.
* **[All]** Removed deprecated time related APIs from `SubscriptionQos`, `PeriodicSubscriptionQos`,
  `OnChangeSubscriptionQos`, `OnChangeWithKeepAliveSubscriptionQos`,
  `HeartbeatSubscriptionInformation`, `DiscoveryQos`
* **[JS]** Removed deprecated `capabilities` member from runtimes
* **[JS]** Removed deprecated `registerCapability`, `unregisterCapability` methods from
  `CapabilitiesRegistrar`
* **[C++, Java]** Removed deprecated `providerQos` attribute from provider and related
  `registerProvider` API (without `providerQos` parameter) from `JoynrRuntime`
* **[Java]** Removed deprecated `CAPABILITYDIRECTORYURL` from provisioning
* **[All]** Removed deprecated `outputHeaderPath` member from AbstractJoynGeneratorMojo
* **[C++]** createRuntimeAsync error callback exception parameter is now a const reference.
* **[C++]** Removed method `setCached()` from ProxyBuilder
* **[C++]** Removed protected member `cache` from ProxyBase, ProxyFactory

## Other changes
* **[C++]** fix lifetime issue in JoynrMessagingConnector

# joynr 0.22.4

## API relevant changes
None.

## Other changes
* **[C++, JS, Java]** Apply configurable Time To Live (TTL) Uplift to each outgoing message and to
  the expiry date of subscriptions

# joynr 0.22.3

## API relevant changes
None.

## Other changes
* **[C++]** fix MQTT connection to broker blocked after first message was sent
* **[JS]** fix typing issues with maps of structs
* **[JS]** fix receiving too many multicast publications when provider and proxy are in same
  libjoynr
* **[C++]** Bugfix: Provider and consumers do not crash after reconnect to cluster-controller

# joynr 0.22.2

## API relevant changes
None.

## Other changes
* **[C++]** Bugfix: MQTT sender blocks message router thread in case of connection to broker not
  established.

# joynr 0.22.1

## API relevant changes
None.

## Other changes
* **[JS]** Bugfix: For non-selective broadcast subscriptions the listeners could be called too
  often if multiple matching listeners were found.

# joynr 0.21.4

## API relevant changes
None.

## Other changes
* **[C++]** Fix bug in generated data types if base and derived classes have different
  package names.

# joynr 0.22.0

## API relevant changes
* **[Java]** constant PROPERTY_MESSAGING_PRIMARYGLOBALTRANSPORT has been moved to
  io.joynr.messaging.MessagingPropertyKeys
* **[C++]** During a provider call a call context can be queried which provides the creator user id
  field from the joynr message. Please delete the broadcastsubscriptionrequest-persistence-file and
  subscriptionrequest-persistence-file because the file format changed.
* **[C++]** Introduced async proxy creation. ProxyBuilder now provides a buildAsync method which
  accepts a success and an error callback as parameters.
* **[C++]** Introduced async joynr runtime creation. See JoynrRuntime::createRuntimeAsync for more
  information.
* **[C++]** joynr can now be built with a static and a dynamic log level. The corresponding cmake
  properties are called JOYNR_MAX_LOG_LEVEL and JOYNR_DEFAULT_RUNTIME_LOG_LEVEL. In order to change
  the dynamic log level at runtime a environment variable, which is called "JOYNR_LOG_LEVEL", must
  be exported before any joynr component starts. The runtime log levels are called "TRACE", "DEBUG",
  "INFO", "WARNING", "ERROR" and "FATAL".
* Non-selective broadcasts work only with MQTT until further notice.
  HTTP is currently not supported.
* Non-selective broadcasts support partitions to control broadcast delivery to subscribers.
  * **[C++]** On provider side the fire broadcast method has now an optional partitions argument;
    see [C++ documentation for firing a broadcast](cplusplus.md#firing-a-broadcast). On consumer
    side the subscribe method has now an optional partitions argument; see [C++ documentation for
    subscribing to a broadcast](cplusplus.md#subscribing-to-a-%28non-selective%29-broadcast). The
    subscription ID parameter of the subscribe method for updating an existing subscription moved
    from the last to the first position in the argument list. In addition, it also has now an
    optional partitions argument; see [C++ documentation for updating an existing subscription]
    (cplusplus.md#updating-a-%28non-selective%29-broadcast-subscription).
  * **[Java]** On provider side the fire broadcast method has now an optional varargs argument to
    provide partitions; see [Java documentation for firing a broadcast](java.md#firing-a-broadcast).
    On consumer side the subscribe method has now an optional varargs argument to provide
    partitions; see [Java documentation for subscribing to a broadcast]
    (java.md#subscribing-to-a-%28non-selective%29-broadcast). The subscription ID parameter of the
    subscribe method for updating an existing subscription moved from the last to the first position
    in the argument list. In addition, it has now an optional varargs argument to provide
    partitions; see [Java documentation for updating an existing subscription]
    (java.md#updating-a-%28non-selective%29-broadcast-subscription).
  * **[JS]** On provider side the fire broadcast method has now an optional partitions argument; see
    [JavaScript documentation for firing a broadcast](javascript.md#sending-a-broadcast). On
    consumer side the subscribe method has now an optional partitions entry in the subscription
    settings object; see [JavaScript documentation for subscribing to a broadcast]
    (javascript.md#subscribing-to-a-%28non-selective%29-broadcast). The subscription settings object
    of the subscribe method for updating an existing subscription has also an optional partitions
    entry; see [JavaScript documentation for updating an existing subscription]
    (javascript.md#updating-a-%28non-selective%29-broadcast-subscription).

## Other changes
* **[JS]** Introduced mqtt messaging layer, allowing javascript runtimes including
  cluster controller functionality to connect to a mqtt broker.
* On top of MQTT messaging, joynr uses now a multicast approach to send non-selective broadcast
  publications instead of sending an unicast message to each subscriber. See the [Multicast Concept
  Documentation](../docs/multicast.md) for more details. This change breaks the compatibility on the
  messaging layer to joynr version 0.21.x.

# joynr 0.21.3

## API relevant changes
None.

## Other changes
* **[JS]** Fix bug which prevents successful restore of persisted broadcast subscription
  requests

# joynr 0.21.2

## API relevant changes
None.

## Other changes
* **[C++]** Fix cluster controller crash if many persisted discovery entries are present

# joynr 0.21.1

## API relevant changes
None.

## Other changes
* **[C++]** Catch websocket exception if connection is not valid anymore. This caused
  the cluster-controller to crash.
* **[C++]** Fixed installation path of system integration tests.

# joynr 0.21.0

## API relevant changes
* **[JEE]** Ability to specify individual domains for providers via new
  `@ProviderDomain` annotation. See
  [JEE Documentation / Customising the registration domain](jee.md#provider_domain).
* **[Java, JS, C++]** Introduce LastSeen arbitration strategy and set it as default arbitration.
* **[JEE]** Ability to publish multicast messages by injecting the
  subscription publisher. See [JEE Documentation / Publishing Multicasts](jee.md#publishing_multicasts).

## Other changes
* **[Java, C++]** The local capabilities directory will periodically be checked for
  expired discovery entries, and any which have expired will be purged from the
  caches.
  In Java, the interval at which the entries are checked can be configured using
  the `joynr.cc.discovery.entry.cache.cleanup.interval` property (See also the
  [Java Configuration Guide](JavaSettings.md#ExpiredDiscoveryEntryCacheCleaner)).
  In C++ the interval can be configured using the
  `messaging/purge-expired-discovery-entries-interval-ms` key in the messaging
  settings.
* **[C++]** Build variable `USE_PLATFORM_GTEST_GMOCK` now defaults to ON so that
  it is consistent with the other `USE_PLATFORM_*` variables.
* **[C++]** Reduced the number of threads which are used by a cluster controller instance
* **[C++]** The dependency to Qt is now fully removed.

# joynr 0.20.4

## API relevant changes
None.

## Other changes
* **[C++]** Fixed an issue which caused a high CPU load when a client disconnected from a
  cluster controller.

# joynr 0.20.3

## API relevant changes
None.

## Other changes
* **[JS]** Fix bug which resulted in improper shutdown of joynr.

# joynr 0.20.2

## API relevant changes
None.

## Other changes
* **[JS]** Fixed bug which caused exception when loading persisted
  subscriptions during startup.

# joynr 0.20.1

## API relevant changes
* **[Java]** The BroadcastSubscriptionListener is now able to get informed about succeeded
  subscription requests. For this purpose, it implements a callback having
  the following signature: public void onSubscribed(String subscriptionId).
  In case of failure the onError callback can be invoked with a SubscriptionException.

## Other changes
* **[Java]** the MQTT client now performs a manual re-connect and re-subscribe if the
  connection is lost, because the Paho auto reconnect and persistent subscriptions
  are buggy in the version we're using.
* moved to muesli 0.1.2 to get its bugfix

# joynr 0.20.0

## API relevant changes
* **[JS]** The SubscriptionListener is now able to get informed about succeeded
  subscription requests. For this purpose, he can implement a callback having
  the following signature: void onSubscribed(subscriptionId). In case of
  failure the onError callback can be invoked with a SubscriptionException.
* **[JS]** The consumer is able to synchronize to subscription requests.
  The promise returned by <Interface>Proxy.subscribeTo<Attribute|Broadcast> is
  resolved, once the subscription request has been successfully delivered to the
  interface provider. In case of failure, it can be rejected with a
  SubscriptionException.
* **[Java]** The AttributeSubscriptionAdapter is now able to get informed about succeeded
  subscription requests. For this purpose, it implements a callback having
  the following signature: public void onSubscribed(String subscriptionId).
  In case of failure the onError callback can be invoked with a SubscriptionException.
* **[Java]** The consumer is able to synchronize to subscription requests.
  The subscribeTo<BroadcastName> and subscribeTo<AttributeName> methods
  now return a Future that is resolved once the subscription request has been
  successfully delivered to the interface provider. The get() method of the
  Future returns the subscriptionId on successful execution or can throw
  a SubscriptionException in case of failure.
* **[C++]** The ISubscriptionListener interface is now able to get informed about succeeded
  subscription requests. For this purpose, it can implement a callback having
  the following signature: virtual void onSubscribed(const std::string& subscriptionId).
  In case of failure the onError callback can be invoked with a SubscriptionException.
* **[C++]** The consumer is able to synchronize to subscription requests.
  The subscribeTo<BroadcastName> and subscribeTo<AttributeName> methods
  now return a Future that is resolved once the subscription request has been
  successfully delivered to the interface provider. The get() method of the
  Future returns the subscriptionId on successful execution or can throw
  a SubscriptionException in case of failure.
* **[Java]** Static capabilities provisioning can now be specified as a URI.
  See the [Java Configuration Guide](JavaSettings.md) for details.
* **[Java]** the domain access controller now has it's own property with which one can set its
  URI rather than it using the discovery directory URI. See the documentation to
  `DOMAINACCESSCONTROLLERURL` in the [Java Configuration Guide](JavaSettings.md) for details.
* **[Java]** when specifying the discovery directory or domain access controller URIs via
  configuration properties, it is now __not__ necessary to specify the participant IDs as well.
* **[JS]** Optional expiryDateMs (mills since epoch) can be passed to registerProvider. Default
  value is one day from now.
* **[JEE]** Added ability to specifiy message processors which can be used to, e.g., add custom
  headers to outgoing joynr messages. See the [JEE Documentation](jee.md) for details.
* **[Java]** the container classes for multi-out return values are now marked with an interface:
  `MultiReturnValuesContainer`.
* **[C++]** the QoS parameter has to be passed as std::shared_ptr to the `subscribeTo...` methods
* **[C++]** Joynr runtime object can be created with a settings object as well as with a path
  to a settings file.

## Other changes
* **[JEE]** a JEE version of the discovery service was added which can be deployed to EE
  containers like, e.g., Payara.
* **[JEE]** corrected configuration of Radio App JEE and System Integration Tests sit-jee-app
  to match the new capabilities provisioning and some other minor fixes.
* **[Java, JS, C++, JEE]** Ability to specify effort to be expent on ensuring delivery of
  messages. When set to `best effort` and using MQTT as transport, this results in a QoS 0
  MQTT message being sent (fire-and-forget). See `MessagingQosEffort` classes in each language.
* **[C++]** muesli is now used as serializer; it can be found at https://github.com/bmwcarit/muesli

# joynr 0.19.5

## API relevant changes
None.

## Other changes
* **[C++]** Fix multi-threading issue in LocalCapabilitiesDirectory.

# joynr 0.19.4

## API relevant changes
None.

## Other changes
* **[C++]** Correctly load persisted routing table in the LibJoynrRuntime.

# joynr 0.19.3

## API relevant changes
* **[C++]** Add new API to create joynr runtime with settings object.

## Other changes
* **[JS]** Support attributes starting with capital letters.

# joynr 0.19.2

## API relevant changes
None.

## Other changes
* **[C++]** Do not crash joynr runtime if writing persistency files fails.

# joynr 0.19.1

## API relevant changes
None.

## Other changes
* **[C++]** Fix issue in the generated JoynrTargets-release.cmake in relation with boost::thread

# joynr 0.19.0

## API relevant changes
* **[Java]** Added ability to pass a callback to the proxyBuilder.build() method to be notified on
  completion (or failure) of the discovery process.

## Other changes
* **[C++, Java, JS]** Enriched the system integration tests to have test from c++/node apps towards
  java jee apps
* **[C++]** Removed option `USE_PLATFORM_DEPENDENCIES` from CMake. By default all dependencies are
  resolved from system installation paths. However, joynr offers options
  (`USE_PLATFORM_<DEPENDENCY>=OFF`) to turn system resolution off. In this case, joynr downloads
  and builds individual dependencies during the joynr build using CMake's ExternalProject_Add
  mechanism.
* **[JS]** The unit-, integration-, system-integration- and intertab-tests are now using the
  [Jasmine](http://jasmine.github.io) 2.4.1 test framework.
  [Karma](https://karma-runner.github.io) is now used as test runner.
* **[Java]** The way in which the global capabilities and domain access control directories are
  provisioned has changed. See `StaticCapabilitiesProvisioning` as well as its entry in the
  [Java Settings documentation](JavaSettings.md) for details.
* **[JEE]** You can now inject the calling principal in providers in order to see who performed
  the call currently being executed.
* **[JEE]** Support for HiveMQ shared subscriptions, which enables clustering using only
  MQTT for communication.

# joynr 0.18.5

## API relevant changes
None.

## Other changes
* **[JEE]** Fixed bug with multi-out return values not being translated
  between container classes and multi-valued deferred instances in the
  `ProviderWrapper`.

# joynr 0.18.4

## API relevant changes
None.

## Other changes
* **[C++]** Fixed high cpu load which occurs when the system time is changed
* **[C++]** Fixed persistency of local capability entries
* **[C++]** Stability fixes for proxy arbitration
* **[JS]** Added reconnect after connection loss for websockets
* **[JS]** Support to clear local storage when loading joynr library

# joynr 0.18.3

## API relevant changes
None.

## Other changes
* **[Java]** Enabled Discovery and ACL addresses to use MQTT
* **[JEE]** Introduced example radio JEE app

# joynr 0.18.2

## API relevant changes
None.

## Other changes
* **[JS]** Fixed bug when using joynr with node version >= 6

# joynr 0.18.1

## API relevant changes
None.

## Other changes
* **[JS]** Include README in joynr node package

# joynr 0.18.0

## API relevant changes
* **[C++, Java, JS]** The communication protocol between local directories on the cluster controller
  and global directories in the backend changed. Please make sure that clients and backend use
  compatible versions.
* **[C++, Java, JS]** Support for fire and forget methods. Methods modelled with
  the franca keyword "fireAndForget" are now supported in the intended way, i.e. no
  reply is expected and allowed for the calling provider.
* **[Java]** Support for multi-addressed proxies. This way, a single proxy can communicate with
  multiple providers at the same time. The consumer can share a number of domains with the proxy
  builder, and depending on the arbitration strategy, multiple providers are connected with the
  returning proxy. In this case, the communication with the proxy is limited to fire and forget
  methods and subscriptions (attributes and broadcasts).
* **[JEE]** MQTT is now used for incoming and outgoing messages by default. The HTTP Bridge
  functionality is still available, but must be explicitely activated by setting the
  `joynr.jeeintegration.enable.httpbridge` property to `true`.
  See
  `io.joynr.jeeintegration.api.JeeIntegrationPropertyKeys.JEE_ENABLE_HTTP_BRIDGE_CONFIGURATION_KEY`
  for details.

## Other changes
* **[Tools]** Refactored joynr generator framework to simplify the maintenance,
   revised its required dependencies.

# joynr 0.17.2

## API relevant changes
None.

## Other changes
* **[JS]** Updated dependency for atmoshpere.js to version 2.3.2. This ensures that
  joynr has no native dependencies in its npm package.

# joynr 0.17.1

## API relevant changes
None.

## Other changes
* Updated disclaimers, added README for npm

# joynr 0.17.0

## API relevant changes
* **[JEE]** Backend JEE applications are now supported natively with new joynr annotations
  @ServiceProvider and @ServiceLocator, allowing applications to focus solely on business logic.
  See [the JEE documentation](JEE.md) for more information.
* **[C++, Java, JS]** Added suffix "Ms" to timing related discoveryQos parameters:
  _discoveryTimeoutMs_, _cacheMaxAgeMs_, and _retryIntervalMs_. The original getters and setters
  are now deprecated and will be removed by the end of 2016.
* **[C++, Java, JS]** Provider and proxy interfaces as well as generated types (structs, enums and
  maps) contain version constants (`MAJOR_VERSION` and `MINOR_VERSION`) that reflect the version set
  in the Franca interface or type collection. Setters for provider version have been removed
  from the API of the ProviderQos.
* **[Java]** Restructured the class hierarchy of the generated providers. The application provider
  now implements an interface free of joynr-internal details. <Interface>AbstractProvider has been
  kept to maintain backwards compatibility, but implementations derived directly from
  <Interace>Provider must change to the new API. Please have a look at the class diagram
  in docs/diagrams for further details about the restructured class hierarchy.
* **[C++, Java, JS]** The communication protocol between local directories on the cluster controller
  and global directories in the backend changed. Please make sure that clients and backend use
  the same versions.
* **[Java]** Renamed setting _joynr.messaging.capabilitiesdirectoryurl_ to
  _joynr.messaging.discoverydirectoryurl_. The older setting will continue to work until the end of
  2016.
* **[JS, C++, Java]** The provider version can no longer be set programmatically in ProviderQos.
  Instead the value as modeled in Franca is generated into the provider interface.
* **[C++, Java, JS]** Support for empty broadcast. Broadcast with no output parameter is now
  supported in all three languages.

## Other changes
* **[C++]** The content of the message router and the local capabilities directory is now persisted
  by default and automatically loaded at cluster-controller startup. Entries are being saved (in
  JSON format) respectively to _MessageRouter.persist_ and to _LocalCapabilitiesDirectory.persist_.
* **[C++, Java, JS]** The backend service ChannelUrlDirectory has been eliminated. Addressing is
  now saved in the Discovery Directory.
* **[JS]** Small fixes in the jsdoc of generated proxies and providers.

# joynr 0.16.0

## API relevant changes
* **[JS, C++, Java]** Unified subscription QoS API among all programming languages.
 * Add suffix "Ms" to timing related subscription QoS parameters such as
   _expiryDateMs_, _publicationTtlMs_, _periodMs_, _alertAfterIntervalMs_, _minIntervalMs_ and
   _maxIntervalMs_. Getters, setters and constants are renamed accordingly.
 * Subscription QoS allows to specify the validity (relative from current time) instead of
   an absolute expiry date. The clearExpiryDate() function removes a previously set expiry date.
 * The clearAlertAfterInterval function removes a previously set alert after interval.
 * Add suffix "_Ms_" to timing related subscription QoS constants (default, min and max values).
 * Add missing default values and min/max limits for the QoS parameters.
 * The old interface is deprecated but still available for backward compatibility reasons and might
   be removed by end of 2016.
* **[C++, Java]** Provider QoS are passed in at provider registration on the joynr runtime. Storing
  the provider QoS in the provider object itself is deprecated and will be removed by the end of
  2016.
* **[JS]** "joynr.capabilities.registerCapabilitiy" is deprecated. Use
  "joynr.registration.registerProvider" instead. "registerCapability" is deprecated and will be
  removed by the end of 2016.
* **[JS]** registerProvider does not take an auth token. When renaming registerCapability to
  registerProvider, make sure also to delete the authToken parameter.
* **[C++, Java, JS]** The maximum messaging TTL is now configurable via messaging settings and
  enforced. The default value is set to 30 days.
 * C++: default-messaging.settings

   ```
   [messaging]
   # The maximum allowed TTL value for joynr messages.
   # 2592000000 = 30 days in milliseconds
   max-ttl-ms=2592000000
   ```
 * Java: defaultMessaging.properties

   ```
   joynr.messaging.maxTtlMs=2592000000
   ```
 * JS: defaultMessagingSettings.js

   ```
   // 30 days
   MAX_MESSAGING_TTL_MS : 2592000000
   ```
* **[C++]** libjoynr uses websocketpp (https://github.com/zaphoyd/websocketpp) to communicate with
  the cluster-controller.
* **[C++]** Use `CMAKE_CXX_STANDARD` to specify the C++ standard. This feature was introduced by
  CMake 3.1. See [\<RADIO_HOME\>/CMakeLists.txt](/examples/radio-app/CMakeLists.txt) on how to use
  it.

## Other changes
* **[C++, Java]** Fix bug in code generation for typedef.
* **[C++]** CMake integration of the joynr generator now available. See
  [\<RADIO_HOME\>/CMakeLists.txt](/examples/radio-app/CMakeLists.txt) on how to use it.

# joynr 0.15.1

## API relevant changes
None.

## Other changes
* **[C++]** Fix segmentation fault in cluster-controller when a libjoynr disconnects.
* **[C++]** Define proper import targets for Mosquitto in the joynr package configuration.
* **[Java]** Use correct MQTT topics to fix incompatibilities with joynr C++.
* **[Java]** Improved stability in websocket implementation.

# joynr 0.15.0

## Notes
* **[Java,C++]** Java and C++ cluster controllers are now able to communciate to an MQTT broker as
  a replacement, or in addition to, the original bounceproxy. Java uses the Eclipse Paho client,
  while C++ uses mosquitto as an MQTT client.
* **[C++]** There is a new build and runtime dependency for the clustercontroller to mosquitto 1.4.7
* **[Java]** Handling of different transport middlewares has been refactored to be much more
  extensible. Using Guice Multibinders, it is now possible for external projects to add transport
  middleware implementations and inject these into the runtime. See the ```joynr-mqtt-client```
  project for an example of how this can be done.
* **[C++]** libjoynr uses libwebsockets of the libwebsockets project (http://libwebsockets.org)
  to communicate with the cluster-controller. Due to an incompatibility with Mac OS X,
  the C++-Websocket-Runtime currently does not work on Mac OS X.

## API relevant changes
* **[C++]** Removed the RequestStatus object returned by joynr::Future::getStatus().
  Instead, an enum named "StatusCode::Enum" is returned.
* **[C++]** joynr code now requires C++14

## Other changes
* **[JS]** Updated the versions of joynr dependencies log4js (0.6.29), requirejs (2.1.22),
  bluebird (3.1.1) and promise (7.1.1). No API impact.
* **[JS]** The several joynr runtimes (e.g. WebSocketLibjoynrRuntime or InProcessRuntime)
  now bring their own default values for joynr internal settings. Thus, joynr
  applications no longer need to provide this information via the provisioning
  object when loading the library.

# joynr 0.14.3

## API relevant changes
None.

## Other changes
* **[C++]** Removed absolute paths from export targets for the install tree.
* **[C++]** Fix segmentation fault in cluster-controller checkServerTime function.
* **[C++]** Added /etc/joynr to settings search path. This is a workaround for builds with
  incorrect CMAKE_INSTALL_PREFIX.

# joynr 0.14.2

## API relevant changes
None.

## Other changes
* **[C++]** Fix dependency resolution in the CMake package config file for joynr.

# joynr 0.14.1

## API relevant changes
None.

## Other changes
* **[JS]** Fixed bug in generated proxies with broadcast subscription requests
  having no filters.

# joynr 0.14.0

## Notes
* **[Java,JS,C++]** Franca `ByteBuffer` is supported.
* **[Java,JS,C++]** Franca `typedef` is supported. For Java and JS, typedefs
  are ignored and the target datatypes are used instead.
* **[C++]** libjoynr does not depend on Qt anymore.
* **[C++]** libjoynr uses libwebsockets of the libwebsockets project (http://libwebsockets.org)
  to communicate with the cluster-controller. Due to an incompatibility with Mac OS X,
  the C++-Websocket-Runtime currently does not work on Mac OS X.

## API relevant changes
* **[C++]** The minimum required version of `gcc` is 4.9.
* **[C++]** The CMake variables when linking against libjoynr have been renamed :
  * `Joynr_LIB_COMMON_*` contains only generic stuff needed to build generated code.
  * `Joynr_LIB_INPROCESS_*` contains stuff needed to build in-process including cluster controller.
* **[C++]** The `onError` callback for async method calls is changed:
  * The error callback has been renamed to `onRuntimeError`.
    Its signature expects a `JoynrRuntimeException`.
  * If the method has an error modeled in Franca, a separate `onApplicationError` callback is
     generated. The signature of this callback expects the generated error `enum` .
* **[Java]** Modify async proxy API for error callbacks. If an error enum is defined
  for methods in Franca, onFailure callback is split into two methods, one for
  modeled Franca errors (called ApplicationExceptison) and one for joynr runtime
  exceptions.

## Other changes
* **[C++]** The logging syntax is changed to the following format:
  `JOYNR_LOG_DEBUG(logger, "this {}: {}", "is", "a message");`
* **[C++]** Fixed bug in filters for broadcast having arrays as output parameters.
* **[JS]** Set version for node dependency module "ws" to 1.0.1.

# joynr 0.13.0

## Notes
* **[Java]** Uint types are not supported in Java: Unsigned values are thus read as
  signed values, meaning for example that 255 is represented as -1 in a Java Byte. The
  Java application is responsible for converting from signed to unsigned values as
  required. Note that this is only an issue if values exceed the largest possible
  values that can be represented by the signed Java values.
* **[C++]** Removing QT dependencies from libjoynr stack is almost done. Final cleanup
  is performed in upcoming releases.
* **[Java,JS,C++]** The JSON serializer in all three languages escapes already escaped
  quotas in strings incorrectly.
* **[Java, Android]** The Android runtime now contains all necessary transitive dependencies in an
  uber jar. The total size has been reduced so that a minimal app with joynr capability is
  now ca. 2.5 MB large, and multi-dexing is no longer necessary.
* **[Java]** The stand-alone cluster controller in Java is in Beta, and is not yet stable.
  Reconnects from clients are not being handled correctly. It is configured statically to
  disallow backend communication, so all discovery / registration requests must be set to
  LOCAL_ONLY / LOCAL.

## API relevant changes
* **[JS]** Async loading of libjoynr (libjoynr.load()) returns a Promise object instead
  expecting a callback function as input parameter. See the
  [JavaScript Tutorial](JavaScriptTutorial.md) for more details.
* **[Java,JS,C++]** Support Franca type Map
* **[JS]** Support Franca type Bytebuffer
* **[C++]** ApplicationException.getError<T>() now expects a template parameter T
  to get access to the real enum value
* **[Java]** It is no longer necessary to cast error enums retrieved from modelled
  application exceptions.

## Other changes
* **[Android]** The Android runtime has been modified to use an external cluster
  controller using WebSockets, and no longer can communicate itself via HTTP.
* **[Java, Android]** The following configuration properties must now be set when configuring
  the joynr runtime:
  * WebsocketModule.PROPERTY_WEBSOCKET_MESSAGING_HOST
  * WebsocketModule.PROPERTY_WEBSOCKET_MESSAGING_PORT

  Optionally the following can also be set:

  * WebsocketModule.PROPERTY_WEBSOCKET_MESSAGING_PROTOCOL
  * WebsocketModule.PROPERTY_WEBSOCKET_MESSAGING_PATH
* **[Java]** Clear separation between libjoynr and cluster controller functionality.
  Java applications do not need to be deployed with their own cluster controller anymore,
  but can instead communicate with one provided by the environment.
* **[Java]** Libjoynr client is now able to communicate with a cluster controller
  via Websocket communication.
* **[Java]** Cluster controller supports Websocket communication
* **[C++]** Replaced QJson-based serializer with a custom implementation, thus increasing
  speed ca 3x.
* **[C++]** Replace Qt functionality and data types (QThreadPool,
  QSemaphore, QMutex, QThread, QHash, QSet, QMap, QList, ...) by custom or std
  implementations.

# joynr 0.12.3

## API relevant changes
None.

## Other changes
* **[C++]** Selective broadcasts of basic types generate compilable code.

# joynr 0.12.2

## API relevant changes
None.

## Other changes
* **[C++]** Generated enum throws exception in the getLiteral method in case of an
  unresolved value.

# joynr 0.12.1

## API relevant changes
None.

## Other changes
* **[C++]** Fixed bug during deserialization of joynr messages caused by
  incorrect meta type registration of nested structs.

# joynr 0.12.0

## Notes
* **[Java]** Uint types are not supported in Java: Unsigned values are thus read as
  signed values, meaning for example that 255 is represented as -1 in a Java Byte. The
  Java application is responsible for converting from signed to unsigned values as
  required. Note that this is only an issue if values exceed the largest possible
  values that can be represented by the signed Java values.
* **[Java]** The previously mentioned issue with handling of "number" types and enums in Lists
  has now been repaired.

## API relevant changes
* **[Java]** Java datatype java.util.List has been replaced with Array in the joynr API.
* **[Java]** The onError callback of subscriptions now passes a JoynrRuntimeException as
  input parameter instead of a JoynrException, as application-level exceptions cannot be defined
  for subcription errors.
* **[Java]** The method "getReply" of Future object was renamed to "get".
* **[Java]** The Java Short datatype has been introduced for Franca types UInt16 and Int16, as is
  Java Float now used for the Franca type Float.
* **[C++]** Support of exceptions for methods/attributes. Exceptions at provider side are now
  communicated via joynr to the consumer, informing it about unexpected application-level and
  communication behavior. joynr providers are able to reject method calls by using error enum values
  as modelled in the Franca model.
* **[JS]** Method input/output parameters and broadcast parameters are now consistently
  passed as key-value pairs.
* **[Java,JS,C++]** Harmonized the handling of minimum interval for subscriptions with
  OnChangeSubscriptionQos. Set the MIN value to 0 ms.
* **[Java,JS,C++]** Harmonized the handling of subscription qos parameters for broadcast
  subscriptions. If two subsequent broadcasts occur within the minimum interval, the
  latter broadcast will not be sent to the subscribing entity.

## Other changes
* **[C++]** Fixed bug causing a consumer to crash when subscribing to attributes of type
  enumeration
* **[JS]** Support of methods with multiple output parameters
* **[Java,C++]** Fixed bug with arrays as return parameter types of methods and
  broadcasts and as attribute types of subscriptions
* **[Tooling]** The joynr generator ignores invalid Franca models, and outputs a list of errors to
  the console.

# joynr 0.11.1

## API relevant changes
None.

## Other changes
* **[JS]** Minimum minInterval for subscriptions is 0ms
* **[JS]** The PublicationManager checks if the delay
  between two subsequent broadcasts is below the minInterval of the
  subscription. If yes, the broadcast is not communicated to the
  subscribing entity.
* **[JS]** Allow to load generated datatypes prior to invoking joynr.load
  in the node environment
* **[JS]** Smaller bug fixes in PublicationManager

# joynr 0.11.0

## Notes
* **[Java]** Uint types are not supported in Java: Unsigned values are thus read as
  signed values, meaning for example that 255 is represented as -1 in a Java Byte. The
  Java application is responsible for converting from signed to unsigned values as
  required. Note that this is only an issue if values exceed the largest possible
  values that can be represented by the signed java values.

## Known issues
* **[Java]** Handling of "number" types and enums in Lists is not implemented
  correctly. Accessing these values individually can result in ClassCastExceptions
  being thrown.
* **[Java]** uint16 and int16 declarations in Franca are currently being represented
  as Integer in Java.Though this is not associated with any functional problem, in
  the future int16 types will be generated to Short.
* **[C++]** Missing support of exceptions for methods/attributes. While the
  exception handling is already implemented for Java + JS, required extensions for C++
  are currently under development and planned for the upcoming major release
  0.12.0 mid November 2015.

## API relevant changes
* **[Java]** The onError callback of subscriptions expects now a JoynrException as input parameter
  instead of an empty parameter list. In addition, exceptions received from subscription publication
  are now forwarded to the onError callback.
* **[Java,JS]** Support of exceptions for methods/attributes. Exceptions at provider side are now
  communicated via joynr to the consumer, informing him about unexpected behavior. joynr providers
  are able to reject method calls by using error enum values as associated with the method in the
  Franca model.
* **[JS]** The callback provided at broadcast subscription is now called with key value pairs for
  the broadcast parameters. Previously, the callback has been invoked with individual function
  arguments for each broadcast parameter.
* **]Java,JS,C++]** Harmonized the handling of expiry dates in SubscriptionQos

## Other changes
* **[C++]** Replaced QSharedPointer with std::shared_ptr
* **[C++]** Replaced QDatetime with std counterpart "chrono"
* **[C++]** Replaced log4qt with spdlog
* **[C++]** Fixed bug which prevented the onError callback of async method calls to be called in
  case of unexpected behavior (e.g. timeouts)
* **[Java,JS,C++]** Fixed bug which caused joynr message loss due to wrong time interpreation in
  case of very high expiry dates.
* **[Java,JS]** Enriched the radio example with exception handling

# joynr 0.10.2

## API relevant changes
None.

## Other changes
* **[JS]** Reworked the handling of enums defined in Franca models.
  This resolves issues when using enums as input/output parameter of
  methods in JavaScript.

# joynr 0.10.1

## API relevant changes
None.

## Other changes
* **[Java]** Correct exception handling when messages are not routable
* **[JS]** Integrate JavaScript markdown in general documentation
* **[JS]** Fix bug in documentation regarding the Maven group ID of the joynr
  generators

# joynr 0.10.0

joynr JavaScript is now also officially open source. JavaScript can be run in Chrome or node.js.
Have a look in the [JavaScript Tutorial](JavaScriptTutorial.js) to get started with joynr
JavaScript, and try out the radio app examples to see it all in action.

## Known issues
* **[Java]** Handling of “number” types and enums in Lists is not implemented correctly. Accessing
  these values individually can result in ClassCastExceptions being thrown.
* **[Java]** Uint types not handled correctly: Unsigned values from C++ are read as signed values
  in Java. Workaround: the Java application must convert from signed to unsigned values itself.
  Note that this is only an issue if values exceed the largest possible values that can be
  represented by the signed java values.

## API relevant changes
* **[Java, C++, JS]** In order to fix compatibility in all supported languages with types using
  type collections, the generators now use the spelling of Franca element names as-is for packages,
  type collections, interfaces, etc., meaning that they no longer perform upper/lower case
  conversions on Franca element names. Models that contain elements with identical spelling other
  than case may cause unexpected behavior depending on which operating system is used. Files in
  Windows will be overwritten, for example, while files in Linux will co-exist.
* **[Java, C++, JS]** Franca's error enums are currently supported in Java, but not yet complete in
  JavaScript or C++. We recommend not using FIDLs with Error Enums until 0.11 is released.

## Other changes
* **[Java]** Logging can now be focused on message flow. Set log4j.rootLogger=error and then use a
  single logger to view messages: log4j.logger.io.joynr.messaging.routing.MessageRouterImpl=info
  shows only the flow, =debug shows the body as well.
* **[C++]** Now using Qt 5.5
* **[JS]** Fix radio example made for node, to be compatible with the radio example
  in C++, Java and the browser-based JavaScript application.
* **[Tooling]** Minor fixes in build scripts.
* **[Tooling]** Move java-generator, cpp-generator and js-generator into the tools folder.
  All generator modules have the Maven group ID "io.joynr.tools.generator".
* **[Tooling]** The joynr-generator-standalone supports JavaScript code generation
  language.
* **[Tooling, JS]** The joynr JavaScript build is part of the profile "javascript" of the
  root joynr Maven POM.

# joynr 0.9.4

## API relevant changes
* **[Java, C++, JS]** Use spelling of Franca element names (packages, type collections,
  interfaces, ...) as defined in the model (.fidl files) in generated code. I.e. perform
  no upper/lower case conversions on Franca element names.

## Other changes
* **[C++]** Param datatypes in a joynr request message includes type collection names
* **[JS]** Fix radio example made for node, to be compatible with the radio example
  in C++, Java and the browser-based JavaScript application.
* **[Tooling]** Minor fixes in build scripts.
* **[Tooling]** Move java-generator, cpp-generator and js-generator into the tools folder.
  All generator modules have the Maven group ID "io.joynr.tools.generator".
* **[Tooling]** The joynr-generator-standalone supports JavaScript code generation
  language.
* **[Tooling, JS]** The joynr JavaScript build is part of the profile "javascript" of the
  root joynr Maven POM.

# joynr 0.9.3

This is a minor bug fix release. It includes a preview version of the **joynr JavaScript** language
binding. Have a look in the [JavaScript Tutorial](JavaScriptTutorial.js) to get started with joynr
JavaScript.

## API relevant changes
* **[Java, C++, JS]** Using American English in radio.fidl (renaming favourite into favorite).

## Other changes
None.

# joynr 0.9.2

## API relevant changes
None.

## Other changes
* **[C++]** Problems with receiving messages in libjoynr via WebSockets have been resolved.
* **[Java, C++]** Default domain for backend services is now "io.joynr".

# joynr 0.9.1

## API relevant changes
None.

## Other changes
* **[Android]** callback onProxyCreationError is now called correctly when an error occurs creating
  a proxy. onProxyCreation is no longer called with null.
* **[Java]** problems with multiple calls to register and deregister the same provider have been
  resolved.
* logging settings in the examples have been reduced to focus on the sent and received messages.

# joynr 0.9.0

## API relevant changes
* **[Java, C++]** The provider class hierarchy has been simplified. A class diagram is at
  docs/diagram/ClassDiagram-JavaProvider.png. To implement a provider from scratch, extend
  <Interface>AbstractProvider. To implement a provider based on the default implementation extend
  Default<Interface>Provider.
* **[C++]** Qt-related datatypes have been removed from the API, both in generated classes and in
  runtime classes used for proxy creation, provider registration etc. Std types are now used
  instead.
* **[C++]** Future no longer accepts a callback as well; in order to synchronously retrieve values
  from the future, call Future::getValues.
* **[C++]** getProxyBuilder() has been renamed to createProxyBuilder()
* **[C++]** ProxyBuilder::RuntimeQos has been renamed to MessagingQos (as in Java)
* **[C++]** setProxyQos() has been removed from the ProxyBuilder. Messaging timeouts are set using
  the MessagingQos, while qos attributes related to discovery are set in setDiscoveryQos()
* **[C++]** The async API of proxies for method calls and attribute setters/getters allows
  to provide onSuccess and onError callback functions. OnSuccess is invoked by the joynr runtime
  in case of a successful call, onError in all other cases (e.g. joynr internal errors like
  timeouts).
* **[C++]** The sync API of proxies for method calls and attribute setters/getters now always
  provides a RequestStatus object as return value. This object informs the caller upon successful or
  erroneous execution of the respective call.
* **[Java]** Access control has been activated, meaning that all Java-based providers will not be
  accessible unless the request message passes an access control check. As development of access
  control is ongoing (there is not yet official support for entering access control information in
  the global access control directory), currently providers can be made accessible by using a
  statically-injected access control property. The MyRadioProviderApplication class in
  examples/radio-app provides an example of how this can be done.
* **[Java, C++]** registerCapability has been renamed to registerProvider and no longer takes an
  "auth token", which was a placeholder that is no longer needed.
* **[Java, C++]** Providers may now only be implemented using the asynchronous interface. The
  sychronous provider API has been removed. Providers return by calling onSuccess callback function.
* **[Java, C++]** Franca's multiple output parameters are now supported.
* **[Build]** Added Dockerfiles for building Java and C++ builds, with included scripts. These
  scripts are also used by the joynr project itself in its own CI (Jenkins-based) environment.
* **[Java]** Capability Directory entries on the global directory are now persisted using JPA.

## Other changes
None.

# joynr 0.8.0

## API relevant changes
* **[Java, C++]** Support of broadcast: it is now possible to subscribe to broadcasts on proxy side.
  Providers are able to fire broadcast events, which are then forwarded to subscribed proxies. See
  the [Broadcast Tutorial](Broadcast-Tutorial.md) for more information.
* **[Java, C++]** Support to stop/update an existing subscription: the creation of a new
  subscription returns a unique subscription ID. Supplying this id to the proxy API allows to stop
  or update an existing subscription.
* **[Java, C++]** Generate proxy API according to modifier flags in Franca model: only generate
  setters/getters/subscribeTo methods on proxy side, if respective flags are defined in the Franca
  model (e.g. readOnly implies no setters)
* **[Java, C++]** Names defined in Franca are taken 1:1 into code: the joynr generator framework
  reuses the upper and lower case as defined in the Franca model where possible
* **[Java]** Add copy constructor to complex types of Franca model: for each complex data structure
  in the Franca model, a copy constructor is created in the respective Java class
* **[Java, C++]** Rename subscription listener methods
  * onReceive: Gets called on every received publication
  * onError: Gets called on every error that is detected on the subscription

## Other changes
* **[Tooling]** Enable cleanup capability of joynr generator framework: it is now possible to
  trigger the joynr generator with the "clean" goal, meaning that previously generated files are
  deleted
* **[Tooling]** Create standalone joynr generator: joynr provides now a standalone joynr generator,
  which can be used independent of maven as build environment
* **[Tooling]** The joynr generator framework migrates to xtend 2.7.2
* **[Tooling]** Update Java version from 1.6 to 1.7
* **[Java, C++]** Added ability to radio-app example to apply geocast broadcast filters: the example
  shows how broadcasts can be used to implement a geocast
* **[C++]** Update to CommonAPI version 2.1.4
* **[C++]** C++ cluster controller offers WebSocket messaging interface: the C++ cluster controller
  provides now a WebSocket API to be accessed by joynr applications. The C++ libjoynr version
  supports WebSocket communication with the cluster controller
* **[C++]** Implement message queue: in case the destination address of the joynr message cannot be
  resolved, the message router is now able to queue messages for later delivery
* **[Android]**	Now supporting platform version 19.
* **[Android]**	AsyncTask from the Android SDK went from being executed in parallel in API 10, to
  sequential handling in later Android versions. Since there is no clean way to support the old
  and new semantics without wrapping the class, we are now bumping up support API 19. Prior versions
  are no longer supported.

# joynr 0.7.0

## API relevant changes
* **[Java]** SubscriptionListener is now called AttributeSubscriptionListener, and
  unregisterSubscription renamed unregisterAttributeSubcription (change required to differentiate
  from broadcasts)
* **[Java]** The hostPath property can now be set as joynr.servlet.hostPath.
* **[Java, C++]** SSL support for C++ and Java

## Other changes
* **[C++]** libjoynr and cluster-controller now communicate over a single DBus interface
* **[C++]** introduce MessageRouter on libjoynr and cluster-controller side to resolve next hop for
  messages
* **[C++]** remove EndpointAddress term and use simply Address
* **[Java]** use URL rewriting to implement load balancing on bounce proxy cluster
* **[Java]** enable bounce proxy controller to run in clustered mode
* **[Java]** refactor bounce proxy modules:
  * use Guice injection to configure servlets
  * use RESTful service adapters for messaging related components

# joynr 0.6.0

## API relevant changes
* **[Java]** exceptions: removed checked exceptions from ProxyBuilder
* **[Java]** Check for correct usage of SubscriptionQos
* **[Java]** ChannelUrlDirectoryImpl correctly implements unregisterChannelUrl
* **[Java]** Changes to GlobalCapabilitiesDirectory API causes this version to be incompatible with
  older server installations.
* **[C++]** joynr is now compatible with Qt 5.2
* **[C++]** read default messaging settings from file
  Default messaging settings are now read from file "resources/default-messaging.settings". When
  using the find_package command to resolve joynr, it will set the JOYNR_RESOURCES_DIR variable.
  You can copy the default resources to your bin dir using cmake's file command:

  ```bash
  file(
      COPY ${JOYNR_RESOURCES_DIR}
      DESTINATION ${CMAKE_RUNTIME_OUTPUT_DIRECTORY}
  )
  ```

## Other changes
* **[C++]** cleaning up joynr libraries used in cmake find_package
* **[Java]** refactored messaging project structure for scalability-related components
* **[Java]** definition of RESTful service adapters for messaging related components
* **[Java]** implementation of lifecycle management and performance monitoring for controlled bounce
  proxy
* **[Java]** scalability extensions for channel setup at bounce proxy
* **[Java]** scalability extensions for messaging in non-exceptional situations
* **[Java]** backend: improved shutdown responsiveness
* **[Java]** discovery directory servlet: mvn commands to start for local testing
* **[Java]** logging: preparations to allow logging to logstash (distributed logging)
* **[Java]** binary archives (WAR format) of backend components are available on Maven Central
* **[Java]** Enable backend module "MessagingService" to work with joynr messages of unknown content
  type
* **[Java]** Joynr provides rudimentary embedded database capabilities
* **[Tooling]** Augment features of joynr C++ code generator
* **[Tooling]** Write common util for all generation templates to resolve names of methods, types,
  interaces, arguments, …<|MERGE_RESOLUTION|>--- conflicted
+++ resolved
@@ -8,7 +8,8 @@
 None.
 
 ## Other changes
-None.
+* **[Generator]** Introduced a new flag `addVersionTo` to append version information at filesystem level
+  (package or interface). See [Generator Documentation](generator.md) for additional information.
 
 ## Configuration property changes
 * **[Java]** Introduced `PROPERTY_MESSAGING_COMPRESS_REPLIES` for compressing all outgoing replies by
@@ -95,16 +96,11 @@
 * **[C++]** added setting 'cluster-controller/global-capabilities-directory-compressed-messages-enabled'
   which specifies whether messages to GlobalCapabilitiesDirectory shall be compressed.
   By default they will be sent uncompressed.
-<<<<<<< HEAD
-* **[Generator]** Introduced a new flag `addVersionTo` to append version information at filesystem level
-  (package or interface). See [Generator Documentation](generator.md) for additional information.
-=======
 * **[Java]** Fixed a bug that was blocking shutdown if disconnected from MQTT at the same time.
 * **[C++]** Upgrade muesli to version 1.0.1.
 * **[Java]** joynr exposes status metrics which can be used to monitor instances. See
   [JEE Documentation](jee.md#status_monitoring) for more information on how to use this
   information for JEE and [Java Documentation](java.md#status_monitoring) for plain Java.
->>>>>>> 9ce67b9e
 
 # joynr 1.0.5
 
