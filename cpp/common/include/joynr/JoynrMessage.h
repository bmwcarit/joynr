--- conflicted
+++ resolved
@@ -339,38 +339,36 @@
      */
     void setHeaderReplyAddress(const std::string& replyAddress);
 
-<<<<<<< HEAD
+    /**
+     * @brief containsHeaderEffort Tests whether the "effort" header of the
+     * message is set or not.
+     * @return true, if the "effort" header is set; false, otherwise.
+     * @see JoynrMessage::HEADER_EFFORT()
+     */
+    bool containsHeaderEffort() const;
+    /**
+     * @brief getHeaderEffort Gets the effort which should be expent delivering the message.
+     * Use JoynrMessage::containsHeaderEffort() to check whether the header is available or not.
+     * @return the "effort" header of the message, if the header is set; A
+     * default-constructed value, otherwise.
+     * @see JoynrMessage::HEADER_EFFORT()
+     */
+    std::string getHeaderEffort() const;
+    /**
+     * @brief setHeaderEffort Sets the effort to be expent on delivering the message.
+     * If the header is already set, its value is replaced with the new one.
+     * Use JoynrMessage::containsHeaderEffort() to check whether the header is
+     * already set or not.
+     * @param effort the "effort" header to be set on the message.
+     * @see JoynrMessage::HEADER_EFFORT()
+     */
+    void setHeaderEffort(const std::string& effort);
+
     template <class Archive>
     void serialize(Archive& archive)
     {
         archive(MUESLI_NVP(type), MUESLI_NVP(header), MUESLI_NVP(payload));
     }
-=======
-    /**
-     * @brief containsHeaderEffort Tests whether the "effort" header of the
-     * message is set or not.
-     * @return true, if the "effort" header is set; false, otherwise.
-     * @see JoynrMessage::HEADER_EFFORT()
-     */
-    bool containsHeaderEffort() const;
-    /**
-     * @brief getHeaderEffort Gets the effort which should be expent delivering the message.
-     * Use JoynrMessage::containsHeaderEffort() to check whether the header is available or not.
-     * @return the "effort" header of the message, if the header is set; A
-     * default-constructed value, otherwise.
-     * @see JoynrMessage::HEADER_EFFORT()
-     */
-    std::string getHeaderEffort() const;
-    /**
-     * @brief setHeaderEffort Sets the effort to be expent on delivering the message.
-     * If the header is already set, its value is replaced with the new one.
-     * Use JoynrMessage::containsHeaderEffort() to check whether the header is
-     * already set or not.
-     * @param effort the "effort" header to be set on the message.
-     * @see JoynrMessage::HEADER_EFFORT()
-     */
-    void setHeaderEffort(const std::string& effort);
->>>>>>> c58cf0ba
 
 private:
     /**
