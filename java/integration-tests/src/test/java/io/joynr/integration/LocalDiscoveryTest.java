--- conflicted
+++ resolved
@@ -45,6 +45,7 @@
 import org.mockito.Captor;
 import org.mockito.Mock;
 import org.mockito.Mockito;
+import org.mockito.MockitoAnnotations;
 import org.mockito.invocation.InvocationOnMock;
 import org.mockito.runners.MockitoJUnitRunner;
 import org.mockito.stubbing.Answer;
@@ -171,11 +172,8 @@
 
     @Before
     public void setUp() {
-<<<<<<< HEAD
-=======
         MockitoAnnotations.initMocks(this);
         when(localDiscoveryEntryStoreMock.hasDiscoveryEntry(any(DiscoveryEntry.class))).thenReturn(true);
->>>>>>> c3763724
         // use default freshnessUpdateIntervalMs: 3600000ms (1h)
         final LocalCapabilitiesDirectoryImpl localCapabilitiesDirectory = new LocalCapabilitiesDirectoryImpl(capabilitiesProvisioningMock,
                                                                                                              globalAddressProviderMock,
