--- conflicted
+++ resolved
@@ -519,9 +519,12 @@
         var now = Date.now();
         if (now > joynrMessage.expiryDate) {
             var errorMsg = "Received expired message. Dropping the message. ID: " + joynrMessage.msgId;
-            log.warn(errorMsg);
+            log.warn(errorMsg + ", expiryDate: " + joynrMessage.expiryDate + ", now: " + now);
             return Promise.reject(new JoynrRuntimeException({ detailMessage: errorMsg }));
         }
+        log.debug(
+            "Route message. ID: " + joynrMessage.msgId + ", expiryDate: " + joynrMessage.expiryDate + ", now: " + now
+        );
 
         registerGlobalRoutingEntryIfRequired(joynrMessage);
 
@@ -746,305 +749,6 @@
                 } catch (error) {
                     handleError(error);
                 }
-<<<<<<< HEAD
-=======
-
-                /**
-                 * @name MessageRouter#route
-                 * @function
-                 *
-                 * @param {JoynrMessage}
-                 *            joynrMessage
-                 * @returns {Object} A+ promise object
-                 */
-                this.route =
-                        function route(joynrMessage) {
-                    var now = Date.now();
-                    if (now > joynrMessage.expiryDate) {
-                        var errorMsg = "Received expired message. Dropping the message. ID: " + joynrMessage.msgId;
-                        log.warn(errorMsg + ", expiryDate: " + joynrMessage.expiryDate + ", now: " + now);
-                        return Promise.reject(new JoynrRuntimeException({ detailMessage: errorMsg }));
-                    }
-                    log.debug("Route message. ID: " + joynrMessage.msgId + ", expiryDate: " + joynrMessage.expiryDate + ", now: " + now);
-
-                    registerGlobalRoutingEntryIfRequired(joynrMessage);
-
-                    function forwardToRouteInternal(address) {
-                        return routeInternal(address, joynrMessage);
-                    }
-                    if (joynrMessage.type === JoynrMessage.JOYNRMESSAGE_TYPE_MULTICAST) {
-                        return Promise.all(getAddressesForMulticast(joynrMessage).map(forwardToRouteInternal));
-                    }
-
-                    var participantId = joynrMessage.to;
-                    var address = routingTable[participantId];
-                    if (address !== undefined) {
-                        return routeInternal(address, joynrMessage);
-                    }
-
-                    return resolveNextHopInternal(participantId).then(forwardToRouteInternal);
-                };
-
-                /**
-                 * Registers the next hop with this specific participant Id
-                 *
-                 * @name RoutingTable#addNextHop
-                 * @function
-                 *
-                 * @param {String}
-                 *            participantId
-                 * @param {InProcessAddress|BrowserAddress|ChannelAddress}
-                 *            address the address to register
-                 * @param {boolean}
-                 *            isGloballyVisible
-                 */
-                this.addNextHop =
-                    function addNextHop(participantId, address, isGloballyVisible) {
-                        if (!isReady()) {
-                            log.debug("addNextHop: ignore call as message router is already shut down");
-                            return Promise.reject(new Error("message router is already shut down"));
-                        }
-                        // store the address of the participantId persistently
-                        routingTable[participantId] = address;
-                        var serializedAddress = JSONSerializer.stringify(address);
-                        var promise;
-                        if (serializedAddress === undefined
-                            || serializedAddress === null || serializedAddress === "{}") {
-                            log.info("addNextHop: HOP address "
-                                + serializedAddress
-                                + " will not be persisted for participant id: "
-                                + participantId);
-                        } else {
-                            persistency.setItem(
-                                    that.getStorageKey(participantId),
-                                    serializedAddress);
-                        }
-
-                        function parentResolver(resolve, reject){
-                            queuedAddNextHopCalls[queuedAddNextHopCalls.length] =
-                            {
-                                participantId    : participantId,
-                                isGloballyVisible: isGloballyVisible,
-                                resolve          : resolve,
-                                reject           : reject
-                            };
-                        }
-
-                        if (routingProxy !== undefined) {
-                            // register remotely
-                            promise = that.addNextHopToParentRoutingTable(participantId, isGloballyVisible);
-                        } else if (parentMessageRouterAddress !== undefined) {
-                                promise = new Promise(parentResolver);
-                            } else {
-                                promise = Promise.resolve();
-                            }
-                        that.participantRegistered(participantId);
-                        return promise;
-                    };
-
-                /**
-                 * Adds a new receiver for the identified multicasts.
-                 *
-                 * @name RoutingTable#addMulticastReceiver
-                 * @function
-                 *
-                 * @param {Object}
-                 *            parameters - object containing parameters
-                 * @param {String}
-                 *            parameters.multicastId
-                 * @param {String}
-                 *            parameters.subscriberParticipantId
-                 * @param {String}
-                 *            parameters.providerParticipantId
-                 */
-                this.addMulticastReceiver = function addMulticastReceiver(parameters) {
-                    //1. handle call in local router
-                    //1.a store receiver in multicastReceiverRegistry
-                    var multicastIdPattern = multicastWildcardRegexFactory.createIdPattern(parameters.multicastId);
-                    var providerAddress = routingTable[parameters.providerParticipantId];
-
-                    if (multicastReceiversRegistry[multicastIdPattern] === undefined) {
-                        multicastReceiversRegistry[multicastIdPattern] = [];
-
-                        //1.b the first receiver for this multicastId -> inform MessagingSkeleton about receiver
-                        var skeleton = messagingSkeletonFactory.getSkeleton(providerAddress);
-                        if (skeleton !== undefined && skeleton.registerMulticastSubscription !== undefined) {
-                            skeleton.registerMulticastSubscription(parameters.multicastId);
-                        }
-                    }
-
-                    multicastReceiversRegistry[multicastIdPattern].push(parameters.subscriberParticipantId);
-
-                    //2. forward call to parent router (if available)
-                    if (parentMessageRouterAddress === undefined || providerAddress === undefined || providerAddress instanceof InProcessAddress) {
-                        return Promise.resolve();
-                    }
-                    if (routingProxy !== undefined) {
-                        return routingProxy.addMulticastReceiver(parameters);
-                    }
-
-                    function addMulticastReceiverResolver(resolve, reject){
-                        queuedAddMulticastReceiverCalls[queuedAddMulticastReceiverCalls.length] =
-                        {
-                            parameters: parameters,
-                            resolve   : resolve,
-                            reject    : reject
-                        };
-                    }
-
-                    return new Promise(addMulticastReceiverResolver);
-                };
-
-                /**
-                 * Removes a receiver for the identified multicasts.
-                 *
-                 * @name RoutingTable#removeMulticastReceiver
-                 * @function
-                 *
-                 * @param {Object}
-                 *            parameters - object containing parameters
-                 * @param {String}
-                 *            parameters.multicastId
-                 * @param {String}
-                 *            parameters.subscriberParticipantId
-                 * @param {String}
-                 *            parameters.providerParticipantId
-                 */
-                this.removeMulticastReceiver = function removeMulticastReceiver(parameters) {
-                    //1. handle call in local router
-                    //1.a remove receiver from multicastReceiverRegistry
-                    var multicastIdPattern = multicastWildcardRegexFactory.createIdPattern(parameters.multicastId);
-                    var providerAddress = routingTable[parameters.providerParticipantId];
-                    if (multicastReceiversRegistry[multicastIdPattern] !== undefined) {
-                        var i, receivers = multicastReceiversRegistry[multicastIdPattern];
-                        for (i = 0; i < receivers.length; i++) {
-                            if (receivers[i] === parameters.subscriberParticipantId) {
-                                receivers.splice(i, 1);
-                                break;
-                            }
-                        }
-                        if (receivers.length === 0) {
-                            delete multicastReceiversRegistry[multicastIdPattern];
-
-                            //1.b no receiver anymore for this multicastId -> inform MessagingSkeleton about removed receiver
-                            var skeleton = messagingSkeletonFactory.getSkeleton(providerAddress);
-                            if (skeleton !== undefined && skeleton.unregisterMulticastSubscription !== undefined) {
-                                skeleton.unregisterMulticastSubscription(parameters.multicastId);
-                            }
-
-                        }
-                    }
-
-
-                    //2. forward call to parent router (if available)
-                    if (parentMessageRouterAddress === undefined || providerAddress === undefined || providerAddress instanceof InProcessAddress) {
-                        return Promise.resolve();
-                    }
-                    if (routingProxy !== undefined) {
-                        return routingProxy.removeMulticastReceiver(parameters);
-                    }
-
-                    function removeMulticastReceiverResolver(resolve, reject){
-                        queuedRemoveMulticastReceiverCalls[queuedRemoveMulticastReceiverCalls.length] =
-                        {
-                            parameters: parameters,
-                            resolve   : resolve,
-                            reject    : reject
-                        };
-                    }
-                    return new Promise(removeMulticastReceiverResolver);
-                };
-
-                /**
-                 * @function MessageRouter#participantRegistered
-                 *
-                 * @param {String} participantId
-                 *
-                 * @returns {Promise} a Promise object
-                 */
-                this.participantRegistered =
-                    function participantRegistered(participantId) {
-                        var i, msgContainer, messageQueue =
-                                settings.messageQueue.getAndRemoveMessages(participantId);
-
-                        function handleError(error) {
-                            log.error("queued message could not be sent to " + participantId + ", error: " + error
-                                    + (error instanceof JoynrException ? " " + error.detailMessage : ""));
-                        }
-
-                        if (messageQueue !== undefined) {
-                            i = messageQueue.length;
-                            while (i--) {
-                                try {
-                                    that.route(messageQueue[i])
-                                    .catch (handleError);
-                                } catch (error) {
-                                    handleError(error);
-                                }
-                            }
-                        }
-                    };
-
-                /**
-                 * Tell the message router that the given participantId is known. The message router
-                 * checks internally if an address is already present in the routing table. If not,
-                 * it adds the parentMessageRouterAddress to the routing table for this participantId.
-                 * @function MessageRouter#setToKnown
-                 *
-                 * @param {String} participantId
-                 *
-                 * @returns void
-                 */
-                this.setToKnown = function setToKnown(participantId) {
-                    if (!isReady()) {
-                        log.debug("setToKnown: ignore call as message router is already shut down");
-                        return;
-                    }
-
-                    //if not already set
-                    if (routingTable[participantId] === undefined) {
-                        if (parentMessageRouterAddress !== undefined) {
-                            routingTable[participantId] = parentMessageRouterAddress;
-                        }
-                    }
-                };
-
-                this.hasMulticastReceivers = function() {
-                    return Object.keys(multicastReceiversRegistry).length > 0;
-                };
-
-                /**
-                 * Shutdown the message router
-                 *
-                 * @function
-                 * @name MessageRouter#shutdown
-                 */
-                this.shutdown = function shutdown() {
-
-                    function rejectCall(call) {
-                        call.reject(new Error("Message Router has been shut down"));
-                    }
-
-                    if (queuedAddNextHopCalls !== undefined) {
-                        queuedAddNextHopCalls.forEach(rejectCall);
-                        queuedAddNextHopCalls = [];
-                    }
-                    if (queuedRemoveNextHopCalls !== undefined) {
-                        queuedRemoveNextHopCalls.forEach(rejectCall);
-                        queuedRemoveNextHopCalls = [];
-                    }
-                    if (queuedAddMulticastReceiverCalls !== undefined) {
-                        queuedAddMulticastReceiverCalls.forEach(rejectCall);
-                        queuedAddMulticastReceiverCalls = [];
-                    }
-                    if (queuedRemoveMulticastReceiverCalls !== undefined) {
-                        queuedRemoveMulticastReceiverCalls.forEach(rejectCall);
-                        queuedRemoveMulticastReceiverCalls = [];
-                    }
-                    started = false;
-                    settings.messageQueue.shutdown();
-                };
->>>>>>> 7a9b190e
             }
         }
     };
