--- conflicted
+++ resolved
@@ -35,12 +35,8 @@
     return createRuntime(std::move(settings), std::move(keyChain));
 }
 
-<<<<<<< HEAD
-std::unique_ptr<JoynrRuntime> JoynrRuntime::createRuntime(std::unique_ptr<Settings> settings,
+std::shared_ptr<JoynrRuntime> JoynrRuntime::createRuntime(std::unique_ptr<Settings> settings,
                                                           std::shared_ptr<IKeychain> keyChain)
-=======
-std::shared_ptr<JoynrRuntime> JoynrRuntime::createRuntime(std::unique_ptr<Settings> settings)
->>>>>>> f13051cf
 {
     const std::string discoveryEntriesFile("");
     return JoynrClusterControllerRuntime::create(
