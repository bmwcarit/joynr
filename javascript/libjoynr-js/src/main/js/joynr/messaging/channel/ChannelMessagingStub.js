--- conflicted
+++ resolved
@@ -1,9 +1,5 @@
-<<<<<<< HEAD
-/*jslint es5: true, nomen: true */
+/*jslint es5: true, nomen: true, node: true */
 
-=======
-/*jslint es5: true, node: true, node: true */
->>>>>>> 94504420
 /*
  * #%L
  * %%
